--- conflicted
+++ resolved
@@ -26,11 +26,8 @@
 * Transfer compounds using torch implementation (`TorchTransferTile`) (\#567)
 * Weight programming error plotting utility (\#572)
 * Add optimizer checkpoint in example 20 (\#573) 
-<<<<<<< HEAD
-* Linear algegra module (\#588) 
-=======
 * Inference tile with time-dependent IR-drop (\#587)
->>>>>>> d7e69a0e
+* Linear algebra module (\#588) 
 
 ### Fixed
 
