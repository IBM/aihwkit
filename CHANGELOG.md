--- conflicted
+++ resolved
@@ -39,11 +39,8 @@
 * Bug-fixes for specialized learning algorithms (\#563)
 * Bug-fix for data-parallel hardware-aware training for inference (\#569)
 * Fix docker build stubgen (\#581)
-<<<<<<< HEAD
+* Fix readthedoc builds (\#586)
 * Fix the backward of the input ranges in the torch tile (\#606)
-=======
-* Fix readthedoc builds (\#586)
->>>>>>> e48323f7
 
 ### Changed
 
