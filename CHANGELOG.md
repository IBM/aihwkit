# Changelog

All notable changes to this project will be documented in this file.

The format is based on [Keep a Changelog], and this project adheres to
[Semantic Versioning]:

* `Added` for new features.
* `Changed` for changes in existing functionality.
* `Deprecated` for soon-to-be removed features.
* `Removed` for now removed features.
* `Fixed` for any bug fixes.
* `Security` in case of vulnerabilities.

## Unreleased

### Added

* On-the-fly change of some `RPUConfig` fields (\# 539)
* Fusion chip CSV file model weights exporter functionality (\#538)
* Experimental support for RPU data types (\#563)
* Optional AIHWKIT C++ extension module (\#563)
* Variable mantissa / exponent tensor conversion operator (\#563)
* To digital feature for analog layers (\#563)
* New `PCM_NOISE` type for hardware-aware training for inference (\#563)
* Transfer compounds using torch implementation (`TorchTransferTile`) (\#567)
<<<<<<< HEAD
* Weight programming error plotting utility (\#572)
=======
* Add optimizer checkpoint in example 20 (\#573) 
>>>>>>> d008511b

### Fixed

* Repeated call of `cuda()` reset the weights for `InferenceTile` (\#540)
* Custom tile bugfixes (\#563)
* Bug-fixes for specialized learning algorithms (\#563)
* Bug-fix for data-parallel hardware-aware training for inference (\#569)

### Changed

* Parameter structure changed into separate files to reduce file sizes (\#563)
* `RPUConfig` has a new `runtime` field and inherits from additional base
  classes (\#563)
* `AnalogWrapper` now directly adds module classes to subclasses (\#563)
* RNN linear layers more custonable (\#563)
* Parameters for specialized learning algorithms changed somwhat (\#563)
* RNN modules inherit from `Module` or `AnalogContainerBase` instead of `AnalogSequential` (\#563)
* Adjustment of parameter to bindings for various number formats (\#563)

### Removed

## [0.8.0] - 2023/07/14

### Added

* Added new tutorial notebooks to cover the concepts of training,
 hardware-aware training, post-training calibration, and extending aihwkit functionality (\#518, \#523, \#526)
* Calibration of input ranges for inference (\#512)
* New analog in-memory training algorithms: Chopped Tiki-taka II (\#512)
* New analog in-memory training algorithms: AGAD (\#512)
* New training presets: `ReRamArrayOMPresetDevice`,
  `ReRamArrayHfO2PresetDevice`, `ChoppedTTv2*`, `AGAD*` (\#512)
* New correlation detection example for comparing specialized analog SGD
  algorithms (\#512)
* Simplified `build_rpu_config` script for generating `RPUConfigs` for
  analog in-memory SGD (\#512)
* `CustomTile` for customization of in-memory training algorithms (\#512)
* Pulse counters for pulsed analog training (\#512)
* `TorchInferenceTile` for a fully torch-based analog tile for
  inference (not using the C++ RPUCuda engine), supporting a subset of MVM nonidealities (\#512)
* New inference preset `StandardHWATrainingPreset` (\#512)
* New inference noise model `ReRamWan2022NoiseModel` (\#512)
* Improved HWA-training for inference featuring input and output range
  learning and more (\#512)
* Improved CUDA memory management (using torch cached GPU memory for
  internal RPUCuda buffer) (\#512)
* New layer generator: `analog_layers()` loops over layer modules (except
  container) (\#512)
* `AnalogWrapper` for wrapping a full torch module (Without using
  `AnalogSequential`) (\#512)
* `convert_to_digital` utility (\# 512)
* `TileModuleArray` for logical weight matrices larger than a single tile. (\#512)
* Dumping of all C++ fields for accurate analog training saving and
  training continuation after checkpoint load. (\#512)
* `apply_write_noise_on_set` for pulsed devices. (\#512)
* Reset device now also for simple devices. (\#512)
* `SoftBoundsReference`, `PowStepReference` for explicit reference
  subtraction of symmetry point in Tiki-taka (\#512)
* Analog MVM with output-to-output std-deviation variability
  (`output_noise_std`) (\#512)
* Plotting utility for weight errors (\#512)
* `per_batch_sample` weight noise injections for `TorchInferenceRPUConfig` (\#512)


### Fixed

* BERT example 24 using `AnalogWrapper` (\#514)
* Cuda supported testing in examples based on AIHWKIT compilation (\#513)
* Fixed compilation error for CUDA 12.1. (\#500)
* Realistic read weights could have applied the scales wrongly (\#512)


### Changed

* Major re-organization of `AnalogTiles` for increased modularity
  (`TileWithPeriphery`, `SimulatorTile`, `SimulatorTileWrapper`). Analog
 tile modules (possibly array of analog tiles) are now also torch `Module`. (\#512)
* Change in tile generators: `analog_model.analog_tiles()` now loops over
  all available tiles (in all modules) (\#512)
* Import and file position changes. However, user can still import `RPUConfig`
  related modules from `aihwkit.simulator.config` (\#512)
* `convert_to_analog` now also considered mapping. Set
  `mapping.max_out_size = 0` and `mapping.max_out_size = 0` to avoid this. (\#512)
* Mapped layers now use `TileModuleArray` array by default. (\#512)
* Checkpoint structure is different than previous
  versions. `utils.legacy_load` provides a way to load old checkpoints. (\#512)


### Removed

* `realistic_read_write` is removed from some high-level function. Use
  `program_weights` (after setting the weights) or `read_weights`
  for realistic reading (using weight estimation technique).  (\#512)


## [0.7.1] - 2023/03/24

### Added

* Updated the CLI Cloud runner code to support inference experiment result. (\#491)
* Read weights is done with least-square estimation method. (\#489)

### Fixed

* Realistic read / write behavior was broken for some tiles. (\#489)

### Changed

* Torch minimal version has changed to version 1.9. (\#489)
* Realistic read / write is now achieved by `read_weights` and
  `program_weights`. (\#489)

### Removed

* The tile methods `get/set_weights_realistic` are removed. (\#489)


## [0.7.0] - 2023/01/04

### Added
* Reset tiles method (\#456)
* Added many new analog MAC non-linearties (forward / backward pass). (\#456)
* Polynomial weight noise for hardware-aware training. (\#456)
* Remap functionality for hardware-aware training. (\#456)
* Input range estimation for InferenceRPUConfig. (\#456)
* CUDA always syncs and added non-blocking option if not wished. (\#456)
* Fitting utility for fitting any device model to conductance measurements. (\#456)
* Added ``PowStepReferenceDevice`` for easy subtraction of symmetry
  point. (\#456)
* Added ``SoftBoundsReferenceDevice`` for easy subtraction of symmetry
  point. (\#456)
* Added stand-alone functions for applying inference drift to any model. (\#419)
* Added Example 24: analog inference and hardware-aware training on BERT with the SQUAD task. (\#440)
* Added Example 23: how to use ``AnalogTile`` directly to implement an
  analog matrix-vector product without using pytorch modules. (\#393)
* Added Example 22: 2 layer LSTM network trained on War and Peace dataset. (\#391)
* Added a new notebook for exploring analog sensitivities. (\#380)
* Remapping functionality for ``InferenceRPUConfig``. (\#388)
* Inference cloud experiment and runners. (\#410)
* Added ``analog_modules`` generator in ``AnalogSequential``. (\#410)
* Added ``SKIP_CUDA_TESTS`` to manually switch off the CUDA tests.
* Enabling comparisons of ``RPUConfig`` instances. (\#410)
* Specific user-defined function for layer-wise setting for RPUConfigs
  in conversions. (\#412)
* Added stochastic rounding options for ``MixedPrecisionCompound``. (\#418)
* New `remap` parameter field and functionality in
  ``InferenceRPUConfig`` (\#423).
* Tile-level weight getter and setter have `apply_weight_scaling`
  argument. (\#423)
* Pre and post-update / backward / forward methods in `BaseTile` for
  easier user-defined modification of pre and/or post-processings of a tile. (\#423)
* Type-checking for `RPUConfig` fields. (\#424)

### Fixed

* Decay fix for compound devices. (\#463)
* ``RPUCuda`` backend update with many fixes. (\#456)
* Missing zero-grad call in example 02. (\#446)
* Indexing error in ``OneSidedDevice`` for CPU. (\#447)
* Analog summary error when model is on cuda device. (\#392)
* Index error when loading the state dict with a model use previously. (\#387)
* Weights that were not contiguous could have been set wrongly. (\#388)
* Programming noise would not be applied if drift compensation was not
  used. (\#389)
* Loading a new model state dict for inference does not overwrite the noise
  model setting. (\#410)
* Avoid ``AnalogContext`` copying of self pointers. (\#410)
* Fix issue that drift compensation is not applied to conv-layers. (\#412)
* Fix issue that noise modifiers are not applied to conv-layers. (\#412)
* The CPU ``AnalogConv2d`` layer now uses unfolded convolutions instead of
  indexed covolutions (that are efficient only for GPUs). (\#415)
* Fix issue that write noise hidden weights are not transferred to
  pytorch when using ``get_hidden_parameters`` in case of CUDA. (\#417)
* Learning rate scaling due to output scales. (\#423)
* `WeightModifiers` of the `InferenceRPUConfig` are no longer called
  in the forward pass, but instead in the `post_update_step`
  method to avoid issues with repeated forward calls. (\#423)
* Fix training `learn_out_scales` issue after checkpoint load. (\#434)

### Changed

* Pylint / mypy / pycodestyle / protobuf version bump (\#456)
* All configs related classes can now be imported from
  ``aihwkit.simulator.config``. (\#456)
* Weight noise visualization now shows the programming noise and drift
  noise differences. (\#389)
* Concatenate the gradients before applying to the tile update
  function (some speedup for CUDA expected). (\#390)
* Drift compensation uses eye instead of ones for readout. (\#412)
* `weight_scaling_omega_columnwise` parameter in `MappingParameter` is now called
  `weight_scaling_columnwise`. (\#423)
* Tile-level weight getter and setter now use Tensors instead of numpy
  arrays. (\#423)
* Output scaling and mapping scales are now distiniguished, only the
  former is learnable. (\#423)
* Renamed `learn_out_scaling_alpha` parameter in `MappingParameter` to
  `learn_out_scaling` and columnwise learning has a separate switch
  `out_scaling_columnwise`. (\#423)

### Deprecated

* Input `weight_scaling_omega` argument in analog layers is deprecated. (\#423)

### Removed

* The `_scaled` versions of the weight getter and setter methods are
  removed. (\#423)


## [0.6.0] - 2022/05/16

### Added

* Set weights can be used to re-apply the weight scaling omega. (\#360)
* Out scaling factors can be learnt even if weight scaling omega was set to 0. (\#360)
* Reverse up / down option for ``LinearStepDevice``. (\#361)
* Generic Analog RNN classes (LSTM, RNN, GRU) uni or bidirectional. (\#358)
* Added new ``PiecewiseStepDevice`` where the update-step response
  function can be arbitrarily defined by the user in a piece-wise
  linear manner. It can be conveniently used to fit any experimental
  device data. (\#356)
* Several enhancements to the public documentations: added a new
  section for hw-aware training, refreshed the reference API doc, and
  added the newly supported LSTM layers and the mapped conv
  layers. (\#374)

### Fixed

* Legacy checkpoint load with alpha scaling. (\#360)
* Re-application of weight scaling omega when loading checkpoints. (\#360)
* Write noise was not correctly applied for CUDA if ``dw_min_std=0``. (\#356)

### Changed

* The ``set_alpha_scale`` and ``get_alpha_scale`` methods of the C++ tiles are removed. (\#360)
* The lowest supported Python version is now `3.7`, as `3.6` has reached
  end-of-life. Additionally, the library now officially supports Python
  `3.10`. (\#368)


## [0.5.1] - 2022/01/27

### Added

* Load model state dict into a new model with modified `RPUConfig`. (\#276)
* Visualization for noise models for analog inference hardware simulation. (\#278)
* State independent inference noise model. (\# 284)
* Transfer LR parameter for ``MixedPrecisionCompound``. (\#283)
* The bias term can now be handled either by the analog or digital domain by controlling
  the `digital_bias` layer parameter. (\#307)
* PCM short-term weight noise. (\#312)
* IR-drop simulation across columns during analog mat-vec. (\#312)
* Transposed-read for ``TransferCompound``. (\#312)
* ``BufferedTranferCompound`` and TTv2 presets. (\#318)
* Stochastic rounding for ``MixedPrecisionCompound``. (\#318)
* Decay with arbitrary decay point (to reset bias). (\#319)
* Linear layer ``AnalogLinearMapped`` which maps a large weight
  matrix onto multiple analog tiles. (\#320)
* Convolution layers ``AnalogConvNdMapped`` which maps large weight matrix
  onto multiple tiles if necessary. (\#331)
* In the new ``mapping`` field of ``RPUConfig`` the max tile input and
  output sizes can be configured for the ``*Mapped`` layers. (\#331)
* Notebooks directory with several notebook examples (#333, \#334)
* Analog information summary function. (\#316)
* The `alpha` weight scaling factor can now be defined as learnable parameter by switching
  `learn_out_scaling_alpha` in the `rpu_config.mapping` parameters. (\#353)

### Fixed

* Removed GPU warning during destruction when using multiple GPUs. (\#277)
* Fixed issue in transfer counter for mixed precision in case of GPU. (\#283)
* Map location keyword for load / save observed. (\#293)
* Fixed issue with CUDA buffer allocation when batch size changed. (\#294)
* Fixed missing load statedict for ``AnalogSequential``. (\#295)
* Fixed issue with hierarchical hidden parameter settings. (\#313)
* Fixed serious issue that loaded model would not update analog gradients. (\#320)
* Fixed cuda import in examples. (\#320)

### Changed

* The inference noise models are now located in `aihwkit.inference`. (\#281)
* Analog state dict structure `has changed (shared weight are not saved). (\#293)
* Some of the parameter names of the``TransferCompound`` have
  changed. (\#312)
* New fast learning rate parameter for TransferCompound, SGD learning
  rate then is applied on the slow matrix (\#312).
* The ``fixed_value`` of ``WeightClipParameter`` is now  applied for all clipping
  types if set larger than zero. (\#318)
* The use of generators for analog tiles of an ``AnalogModuleBase``. (\#320)
* Digital bias is now accessable through ``MappingParameter``. (\#331)
* The aihwkit documentation. New content around analog ai concepts, training presets, analog ai
  optimizers, new references, and examples. (\#348)
* The `weight_scaling_omega` can now be defined in the `rpu_config.mapping`. (\#353)

### Deprecated

* The module `aihwkit.simulator.noise_models` has been depreciated in
  favor of `aihwkit.inference`. (\#281)


## [0.4.0] - 2021/06/25

### Added

* A number of new config presets added to the library, namely `EcRamMOPreset`,
  `EcRamMO2Preset`, `EcRamMO4Preset`, `TikiTakaEcRamMOPreset`,
  `MixedPrecisionEcRamMOPreset`. These can be used for tile configuration
  (`rpu_config`). They specify a particular device and optimizer choice. (\#207)
* Weight refresh mechanism for `OneSidedUnitCell` to counteract saturation, by
  differential read, reset, and re-write. (\#209)
* Complex cycle-to-cycle noise for `ExpStepDevice`. (\#226)
* Added the following presets: `PCMPresetDevice` (uni-directional),
  `PCMPresetUnitCell` (a pair of uni-directional devices with periodical
  refresh) and a `MixedPrecisionPCMPreset` for using the mixed precision
  optimizer with a PCM pair. (\#226)
* `AnalogLinear` layer now accepts multi-dimensional inputs in the same
  way as PyTorch's `Linear` layer does. (\#227)
* A new `AnalogLSTM` module: a recurrent neural network that uses
 `AnalogLinear`. (\#240)
* Return of weight gradients for `InferenceTile` (only), so that the gradient
  can be handled with any PyTorch optimizer. (\#241)
* Added a generic analog optimizer `AnalogOptimizer` that allows extending
  any existing optimizer with analog-specific features. (\#242)
* Conversion tools for converting torch models into a model having analog
  layers. (\#265)

### Changed

* Renamed the `DifferenceUnitCell` to `OneSidedUnitCell` which more properly
  reflects its function. (\#209)
* The `BaseTile` subclass that is instantiated in the analog layers is now
  retrieved from the new `RPUConfig.tile_class` attribute, facilitating the
  use of custom tiles. (\#218)
* The default parameter for the `dataset` constructor used by `BasicTraining`
  is now the `train=bool` argument. If using a dataset that requires other
  arguments or transforms, they can now be specified via overriding
  `get_dataset_arguments()` and `get_dataset_transform()`. (\#225)
* `AnalogContext` is introduced, along with tile registration function to
  handle arbitrary optimizers, so that re-grouping param groups becomes
  unnecessary. (\#241)
* The `AnalogSGD` optimizer is now implemented based on the generic analog
  optimizer, and its base module is `aihwkit.optim.analog_optimizer`. (\#242)
* The default refresh rate is changed to once per mini-batch for `PCMPreset`
  (as opposed to once per mat-vec). (\#243)

### Deprecated

* Deprecated the `CudaAnalogTile` and `CudaInferenceTile` and
  `CudaFloatingPointTile`. Now the `AnalogTile` can be either on cuda or on cpu
  (determined by the `tile` and the `device` attribute) similar to a torch
  `Tensor`. In particular, call of `cuda()` does not change the `AnalogTile` to
  `CudaAnalogTile` anymore, but only changes the instance in the `tile` field,
  which makes in-place calls to `cuda()` possible. (\#257)

### Removed

* Removed `weight` and `bias` of analog layers from the module parameters as
  these parameters are handled internally for analog tiles. (\#241)

### Fixed

* Fixed autograd functionality for recurrent neural networks. (\#240)
* N-D support for `AnalogLinear`. (\#227)
* Fixed an issue in the `Experiments` that was causing the epoch training loss
  to be higher than the epoch validation loss. (\#238)
* Fixed "Wrong device ordinal" errors for CUDA which resulted from a known
  issue of using CUB together with pytorch. (\#250)
* Renamed persistent weight hidden parameter field to `persistent_weights`.
  (\#251)
* Analog tiles now always move correctly to CUDA when `model.cuda()`
  or `model.to(device)` is used. (\#252, \#257)
* Added an error message when wrong tile class is used for loading an analog
  state dict. (\#262)
* Fixed `MixedPrecisionCompound` being bypassed with floating point compute.
  (\#263)

## [0.3.0] - 2021/04/14

### Added

* New analog devices:
  * A new abstract device (`MixedPrecisionCompound`) implementing an SGD
    optimizer that computes the rank update in digital (assuming digital
    high precision storage) and then transfers the matrix sequentially to
    the analog device, instead of using the default fully parallel pulsed
    update. (\#159)
  * A new device model class `PowStepDevice` that implements a power-exponent
    type of non-linearity based on the Fusi & Abott synapse model. (\#192)
  * New parameterization of the `SoftBoundsDevice`, called
    `SoftBoundsPmaxDevice`. (\#191)
* Analog devices and tiles improvements:
  * Option to choose deterministic pulse trains for the rank-1 update of
    analog devices during training. (\#99)
  * More noise types for hardware-aware training for inference
    (polynomial). (\#99)
  * Additional bound management schemes (worst case, average max, shift).
    (\#99)
  * Cycle-to-cycle output referred analog multiply-and-accumulate weight
    noise that resembles the conductance dependent PCM read noise
    statistics. (\#99)
  * C++ backend improvements (slice backward/forward/update, direct
    update). (\#99)
  * Option to excluded bias row for hardware-aware training noise. (\#99)
  * Option to automatically scale the digital weights into the full range of
    the simulated crossbar by applying a fixed output global factor in
    digital. (\#129)
  * Optional power-law drift during analog training. (\#158)
  * Cleaner setting of `dw_min` using device granularity. (\#200)
* PyTorch interface improvements:
  * Two new convolution layers have been added: `AnalogConv1d` and
    `AnalogConv3d`, mimicking their digital counterparts. (\#102, \#103)
  * The `.to()` method can now be used in `AnalogSequential`, along with
    `.cpu()` methods in analog layers (albeit GPU to CPU is still not
    possible). (\#142, \#149)
* New modules added:
  * A library of device presets that are calibrated to real hardware data,
    namely `ReRamESPresetDevice`, `ReRamSBPresetDevice`, `ECRamPresetDevice`,
    `CapacitorPresetDevice`, and device presets that are based on models in the
    literature, e.g. `GokmenVlasovPresetDevice` and `IdealizedPresetDevice`.
    They can be used defining the device field in the `RPUConfig`. (\#144)
  * A library of config presets, such as `ReRamESPreset`, `Capacitor2Preset`,
    `TikiTakaReRamESPreset`, and many more. These can be used for tile
    configuration (`rpu_config`). They specify a particular device and optimizer
    choice. (\#144)
  * Utilities for visualization the pulse response properties of a given
    device configuration. (\#146)
  * A new `aihwkit.experiments` module has been added that allows creating and
    running specific high-level use cases (for example, neural network training)
    conveniently. (\#171, \#172)
  * A `CloudRunner` class has been added that allows executing experiments in
    the cloud. (\#184)

#### Changed

* The minimal PyTorch version has been bumped to `1.7+`. Please recompile your
  library and update the dependencies accordingly. (\#176)
* Default value for TransferCompound for `transfer_every=0` (\#174).

#### Fixed

* Issue of number of loop estimations for realistic reads. (\#192)
* Fixed small issues that resulted in warnings for windows compilation. (\#99)
* Faulty backward noise management error message removed for perfect backward
  and CUDA. (\#99)
* Fixed segfault when using diffusion or reset with vector unit cells for
  CUDA. (\#129)
* Fixed random states mismatch in IoManager that could cause crashed in same
  network size and batch size cases for CUDA, in particular for
  `TransferCompound`. (\#132)
* Fixed wrong update for `TransferCompound` in case of `transfer_every` smaller
  than the batch size. (\#132, \#174)
* Period in the modulus of `TransferCompound` could become zero which
  caused a floating point exception. (\#174)
* Ceil instead of round for very small transfers in `TransferCompound`
  (to avoid zero transfer for extreme settings). (\#174)

#### Removed

* The legacy `NumpyAnalogTile` and `NumpyFloatingPointTile` tiles have been
  finally removed. The regular, tensor-powered `aihwkit.simulator.tiles` tiles
  contain all their functionality and numerous additions. (\#122)

## [0.2.1] - 2020/11/26

* The `rpu_config` is now pretty-printed in a readable manner (excluding the
  default settings and other readability tweak). (\#60)
* Added a new `ReferenceUnitCell` which has two devices, where one is fixed and
  the other updated and the effective weight is computed a difference between
  the two. (\#61)
* `VectorUnitCell` accepts now arbitrary weighting schemes that can be
  user-defined by using a new `gamma_vec` property that specifies how to combine
  the unit cell devices to form the effective weight. (\#61)

### Changed

* The unit cell items in `aihwkit.simulator.configs` have been renamed, removing
  their `Device` suffix, for having a more consistent naming scheme. (\#57)
* The `Exceptions` raised by the library have been revised, making use in some
  cases of the ones introduced in a new `aihwkit.exceptions` module. (\#49)
* Some `VectorUnitCell` properties have been renamed and extended with an update
  policy specifying how to select the hidden devices. (\#61)
* The `pybind11` version required has been bumped to 2.6.0, which can be
  installed from `pip` and makes system-wide installation no longer required.
  Please update your `pybind11` accordingly for compiling the library. (\#44)

### Removed

* The `BackwardIOParameters` specialization has been removed, as bound
  management is now automatically ignored for the backward pass. Please use the
  more general `IOParameters` instead. (\#45)

### Fixed

* Serialization of `Modules` that contain children analog layers is now
  possible, both when using containers such as `Sequential` and when using
  analog layers as custom Module attributes. (\#74, \#80)
* The build system has been improved, with experimental Windows support and
  supporting using CUDA 11 correctly. (\#58, \#67, \#68)

## [0.2.0] - 2020/10/20

### Added

* Added more types of resistive devices: `IdealResistiveDevice`, `LinearStep`,
  `SoftBounds`, `ExpStep`, `VectorUnitCell`, `TransferCompoundDevice`,
  `DifferenceUnitCell`. (\#14)
* Added a new `InferenceTile` that supports basic hardware-aware training
  and inference using a statistical noise model that was fitted by real PCM
  devices. (\#25)
* Added a new `AnalogSequential` layer that can be used in place of `Sequential`
  for easier operation on children analog layers. (\#34)

### Changed

* Specifying the tile configuration (resistive device and the rest of the
  properties) is now based on a new `RPUConfig` family of classes, that is
  passed as a `rpu_config` argument instead of `resistive_device` to `Tiles`
  and `Layers`. Please check the `aihwkit.simulator.config` module for more
  details. (\#23)
* The different analog tiles are now organized into a `aihwkit.simulator.tiles`
  package. The internal `IndexedTiles` have been removed, and the rest of
  previous top-level imports have been kept. (\#29)

### Fixed

* Improved package compatibility when using non-UTF8 encodings (version file,
  package description). (\#13)
* The build system can now detect and use `openblas` directly when using the
  conda-installable version. (\#22)
* When using analog layers as children of another module, the tiles are now
  correctly moved to CUDA if using `AnalogSequential` (or by the optimizer if
  using regular torch container modules). (\#34)

## [0.1.0] - 2020/09/17

### Added

* Initial public release.
* Added `rpucuda` C++ simulator, exposed through a `pybind` interface.
* Added a PyTorch `AnalogLinear` neural network model.
* Added a PyTorch `AnalogConv2d` neural network model.


[UNRELEASED]: https://github.com/IBM/aihwkit/compare/v0.8.0...HEAD
[0.8.0]: https://github.com/IBM/aihwkit/compare/v0.7.1...v0.8.0
[0.7.1]: https://github.com/IBM/aihwkit/compare/v0.7.0..v0.7.1
[0.7.0]: https://github.com/IBM/aihwkit/compare/0.6.0..v0.7.0
[0.6.0]: https://github.com/IBM/aihwkit/compare/v0.5.1..0.6.0
[0.5.1]: https://github.com/IBM/aihwkit/compare/v0.4.0..v0.5.1
[0.4.0]: https://github.com/IBM/aihwkit/compare/v0.3.0..v0.4.0
[0.3.0]: https://github.com/IBM/aihwkit/compare/v0.2.1..v0.3.0
[0.2.1]: https://github.com/IBM/aihwkit/compare/v0.2.0..v0.2.1
[0.2.0]: https://github.com/IBM/aihwkit/compare/v0.1.0..v0.2.0
[0.1.0]: https://github.com/IBM/aihwkit/releases/tag/v0.1.0

[Keep a Changelog]: https://keepachangelog.com/en/1.0.0/
[Semantic Versioning]: https://semver.org/spec/v2.0.0.html<|MERGE_RESOLUTION|>--- conflicted
+++ resolved
@@ -24,11 +24,8 @@
 * To digital feature for analog layers (\#563)
 * New `PCM_NOISE` type for hardware-aware training for inference (\#563)
 * Transfer compounds using torch implementation (`TorchTransferTile`) (\#567)
-<<<<<<< HEAD
 * Weight programming error plotting utility (\#572)
-=======
 * Add optimizer checkpoint in example 20 (\#573) 
->>>>>>> d008511b
 
 ### Fixed
 
