# Changelog

All notable changes to this project will be documented in this file.

The format is based on [Keep a Changelog], and this project adheres to
[Semantic Versioning]:

* `Added` for new features.
* `Changed` for changes in existing functionality.
* `Deprecated` for soon-to-be removed features.
* `Removed` for now removed features.
* `Fixed` for any bug fixes.
* `Security` in case of vulnerabilities.

## Unreleased

### Added

* Example 23: how to use ``AnalogTile`` directly to implement an
  analog matrix-vector product without using pytorch modules. (\#393)
* Example 22: 2 layer LSTM network trained on War and Peace dataset. (\#391)
* Notebook for exploring analog sensitivities. (\#380)
* Remapping functionality for ``InferenceRPUConfig``. (\#388)
* Inference experiment and runners. (\#410)
* Added ``analog_modules`` generator in ``AnalogSequential``. (\#410)
* Added ``SKIP_CUDA_TESTS`` to manually switch off the CUDA tests
* Enabling comparisons of ``RPUConfig`` instances. (\#410)
* Specific use-defined function for layer-wise setting for RPUConfigs
  in conversions. (\#412)
* Added stochastic rounding options for ``MixedPrecisionCompound``. (\#418)
* New `remap` parameter field and functionality in
  ``InferenceRPUConfig`` (\#423).
* Tile-level weight getter and setter have `apply_weight_scaling`
  argument (\#423)
* Pre- and post update / backward / forward methods in `BaseTile` for
  easier user-defined modification of pre and/or post-processings of a tile. (\#423)
<<<<<<< HEAD
* Type-checking for `RPUConfig` fields. (\#424)
=======
>>>>>>> aacc6821

### Fixed

* Analog_summary error when model is on cuda device. (\#392)
* Index error when loading the state dict with a model use previously. (\#387)
* Weights that were not contiguous could have set wrongly. (\#388)
* Programming noise would not be applied if drift compensation was not
  used. (\#389)
* Loading a new model state dict for inference does not overwrite the noise
  model setting. (\#410)
* Avoid ``AnalogContext`` copying of self pointers. (\#410)
* Fix issue that drift compensation is not applied to conv-layers. (\#412)
* Fix issue that noise modifiers are not applied to conv-layers. (\#412)
* The CPU ``AnalogConv2d`` layer now uses unfolded convolutions instead of
  indexed covolutions (that are efficient only for GPUs). (\#415)
* Fix issue that write noise hidden weights are not transferred to
  pytorch when using ``get_hidden_parameters`` in case of CUDA. (\#417)
* Learning rate scaling due to output scales. (\#423)
* `WeightModifiers` of the `InferenceRPUConfig` are no longer called
  in the forward pass, but instead in the `post_update_step`
  method to avoid issues with repeated forward calls. (\#423)

### Changed

* Weight noise visualization now shows the programming noise and drift
  noise difference. (\#389)
* Concatenate the gradients before applying to the tile update
  function (some speedup for CUDA expected). (\#390)
* Drift compensation uses eye instead of ones for readout. (\#412)
* `weight_scaling_omega_columnwise` parameter in `MappingParameter` is now called
  `weight_scaling_columnwise`. (\#423)
* Tile-level weight getter and setter now use Tensors instead of numpy
  arrays (\#423)
* Output scaling and mapping scales are now distiniguished, only the
  former is learnable. (\#423)
* Renamed `learn_out_scaling_alpha` parameter in `MappingParameter` to
  `learn_out_scaling` and columnwise learning has a separate switch
  `out_scaling_columnwise`. (\#423)

### Deprecated

* Input `weight_scaling_omega` argument to layers is deprecated. (\#423)

<<<<<<< HEAD
=======
### Removed

* The `_scaled` versions of the weight getter and setter methods are
removed (\#423) 

>>>>>>> aacc6821

## [0.6.0] - 2022/05/16

### Added

* Set weights can be used to re-apply the weight scaling omega. (\#360)
* Out scaling factors can be learnt even if weight scaling omega was set to 0. (\#360)
* Reverse up / down option for ``LinearStepDevice``. (\#361)
* Generic Analog RNN classes (LSTM, RNN, GRU) uni or bidirectional. (\#358)
* Added new ``PiecewiseStepDevice`` where the update-step response
  function can be arbitrarily defined by the user in a piece-wise
  linear manner. It can be conveniently used to fit any experimental
  device data. (\#356)
* Several enhancements to the public documentations: added a new
  section for hw-aware training, refreshed the reference API doc, and
  added the newly supported LSTM layers and the mapped conv
  layers. (\#374)

### Fixed

* Legacy checkpoint load with alpha scaling. (\#360)
* Re-application of weight scaling omega when loading checkpoints. (\#360)
* Write noise was not correctly applied for CUDA if ``dw_min_std=0``. (\#356)

### Changed

* The ``set_alpha_scale`` and ``get_alpha_scale`` methods of the C++ tiles are removed. (\#360)
* The lowest supported Python version is now `3.7`, as `3.6` has reached
  end-of-life. Additionally, the library now officially supports Python
  `3.10`. (\#368)


## [0.5.1] - 2022/01/27

### Added

* Load model state dict into a new model with modified `RPUConfig`. (\#276)
* Visualization for noise models for analog inference hardware simulation. (\#278)
* State independent inference noise model. (\# 284)
* Transfer LR parameter for ``MixedPrecisionCompound``. (\#283)
* The bias term can now be handled either by the analog or digital domain by controlling
  the `digital_bias` layer parameter. (\#307)
* PCM short-term weight noise. (\#312)
* IR-drop simulation across columns during analog mat-vec. (\#312)
* Transposed-read for ``TransferCompound``. (\#312)
* ``BufferedTranferCompound`` and TTv2 presets. (\#318)
* Stochastic rounding for ``MixedPrecisionCompound``. (\#318)
* Decay with arbitrary decay point (to reset bias). (\#319)
* Linear layer ``AnalogLinearMapped`` which maps a large weight
  matrix onto multiple analog tiles. (\#320)
* Convolution layers ``AnalogConvNdMapped`` which maps large weight matrix
  onto multiple tiles if necessary. (\#331)
* In the new ``mapping`` field of ``RPUConfig`` the max tile input and
  output sizes can be configured for the ``*Mapped`` layers. (\#331)
* Notebooks directory with several notebook examples (#333, \#334)
* Analog information summary function. (\#316)
* The `alpha` weight scaling factor can now be defined as learnable parameter by switching
  `learn_out_scaling_alpha` in the `rpu_config.mapping` parameters. (\#353)

### Fixed

* Removed GPU warning during destruction when using multiple GPUs. (\#277)
* Fixed issue in transfer counter for mixed precision in case of GPU. (\#283)
* Map location keyword for load / save observed. (\#293)
* Fixed issue with CUDA buffer allocation when batch size changed. (\#294)
* Fixed missing load statedict for ``AnalogSequential``. (\#295)
* Fixed issue with hierarchical hidden parameter settings. (\#313)
* Fixed serious issue that loaded model would not update analog gradients. (\#320)
* Fixed cuda import in examples. (\#320)

### Changed

* The inference noise models are now located in `aihwkit.inference`. (\#281)
* Analog state dict structure `has changed (shared weight are not saved). (\#293)
* Some of the parameter names of the``TransferCompound`` have
  changed. (\#312)
* New fast learning rate parameter for TransferCompound, SGD learning
  rate then is applied on the slow matrix (\#312).
* The ``fixed_value`` of ``WeightClipParameter`` is now  applied for all clipping
  types if set larger than zero. (\#318)
* The use of generators for analog tiles of an ``AnalogModuleBase``. (\#320)
* Digital bias is now accessable through ``MappingParameter``. (\#331)
* The aihwkit documentation. New content around analog ai concepts, training presets, analog ai
  optimizers, new references, and examples. (\#348)
* The `weight_scaling_omega` can now be defined in the `rpu_config.mapping`. (\#353)

### Deprecated

* The module `aihwkit.simulator.noise_models` has been depreciated in
  favor of `aihwkit.inference`. (\#281)


## [0.4.0] - 2021/06/25

### Added

* A number of new config presets added to the library, namely `EcRamMOPreset`,
  `EcRamMO2Preset`, `EcRamMO4Preset`, `TikiTakaEcRamMOPreset`,
  `MixedPrecisionEcRamMOPreset`. These can be used for tile configuration
  (`rpu_config`). They specify a particular device and optimizer choice. (\#207)
* Weight refresh mechanism for `OneSidedUnitCell` to counteract saturation, by
  differential read, reset, and re-write. (\#209)
* Complex cycle-to-cycle noise for `ExpStepDevice`. (\#226)
* Added the following presets: `PCMPresetDevice` (uni-directional),
  `PCMPresetUnitCell` (a pair of uni-directional devices with periodical
  refresh) and a `MixedPrecisionPCMPreset` for using the mixed precision
  optimizer with a PCM pair. (\#226)
* `AnalogLinear` layer now accepts multi-dimensional inputs in the same
  way as PyTorch's `Linear` layer does. (\#227)
* A new `AnalogLSTM` module: a recurrent neural network that uses
 `AnalogLinear`. (\#240)
* Return of weight gradients for `InferenceTile` (only), so that the gradient
  can be handled with any PyTorch optimizer. (\#241)
* Added a generic analog optimizer `AnalogOptimizer` that allows extending
  any existing optimizer with analog-specific features. (\#242)
* Conversion tools for converting torch models into a model having analog
  layers. (\#265)

### Changed

* Renamed the `DifferenceUnitCell` to `OneSidedUnitCell` which more properly
  reflects its function. (\#209)
* The `BaseTile` subclass that is instantiated in the analog layers is now
  retrieved from the new `RPUConfig.tile_class` attribute, facilitating the
  use of custom tiles. (\#218)
* The default parameter for the `dataset` constructor used by `BasicTraining`
  is now the `train=bool` argument. If using a dataset that requires other
  arguments or transforms, they can now be specified via overriding
  `get_dataset_arguments()` and `get_dataset_transform()`. (\#225)
* `AnalogContext` is introduced, along with tile registration function to
  handle arbitrary optimizers, so that re-grouping param groups becomes
  unnecessary. (\#241)
* The `AnalogSGD` optimizer is now implemented based on the generic analog
  optimizer, and its base module is `aihwkit.optim.analog_optimizer`. (\#242)
* The default refresh rate is changed to once per mini-batch for `PCMPreset`
  (as opposed to once per mat-vec). (\#243)

### Deprecated

* Deprecated the `CudaAnalogTile` and `CudaInferenceTile` and
  `CudaFloatingPointTile`. Now the `AnalogTile` can be either on cuda or on cpu
  (determined by the `tile` and the `device` attribute) similar to a torch
  `Tensor`. In particular, call of `cuda()` does not change the `AnalogTile` to
  `CudaAnalogTile` anymore, but only changes the instance in the `tile` field,
  which makes in-place calls to `cuda()` possible. (\#257)

### Removed

* Removed `weight` and `bias` of analog layers from the module parameters as
  these parameters are handled internally for analog tiles. (\#241)

### Fixed

* Fixed autograd functionality for recurrent neural networks. (\#240)
* N-D support for `AnalogLinear`. (\#227)
* Fixed an issue in the `Experiments` that was causing the epoch training loss
  to be higher than the epoch validation loss. (\#238)
* Fixed "Wrong device ordinal" errors for CUDA which resulted from a known
  issue of using CUB together with pytorch. (\#250)
* Renamed persistent weight hidden parameter field to `persistent_weights`.
  (\#251)
* Analog tiles now always move correctly to CUDA when `model.cuda()`
  or `model.to(device)` is used. (\#252, \#257)
* Added an error message when wrong tile class is used for loading an analog
  state dict. (\#262)
* Fixed `MixedPrecisionCompound` being bypassed with floating point compute.
  (\#263)

## [0.3.0] - 2021/04/14

### Added

* New analog devices:
  * A new abstract device (`MixedPrecisionCompound`) implementing an SGD
    optimizer that computes the rank update in digital (assuming digital
    high precision storage) and then transfers the matrix sequentially to
    the analog device, instead of using the default fully parallel pulsed
    update. (\#159)
  * A new device model class `PowStepDevice` that implements a power-exponent
    type of non-linearity based on the Fusi & Abott synapse model. (\#192)
  * New parameterization of the `SoftBoundsDevice`, called
    `SoftBoundsPmaxDevice`. (\#191)
* Analog devices and tiles improvements:
  * Option to choose deterministic pulse trains for the rank-1 update of
    analog devices during training. (\#99)
  * More noise types for hardware-aware training for inference
    (polynomial). (\#99)
  * Additional bound management schemes (worst case, average max, shift).
    (\#99)
  * Cycle-to-cycle output referred analog multiply-and-accumulate weight
    noise that resembles the conductance dependent PCM read noise
    statistics. (\#99)
  * C++ backend improvements (slice backward/forward/update, direct
    update). (\#99)
  * Option to excluded bias row for hardware-aware training noise. (\#99)
  * Option to automatically scale the digital weights into the full range of
    the simulated crossbar by applying a fixed output global factor in
    digital. (\#129)
  * Optional power-law drift during analog training. (\#158)
  * Cleaner setting of `dw_min` using device granularity. (\#200)
* PyTorch interface improvements:
  * Two new convolution layers have been added: `AnalogConv1d` and
    `AnalogConv3d`, mimicking their digital counterparts. (\#102, \#103)
  * The `.to()` method can now be used in `AnalogSequential`, along with
    `.cpu()` methods in analog layers (albeit GPU to CPU is still not
    possible). (\#142, \#149)
* New modules added:
  * A library of device presets that are calibrated to real hardware data,
    namely `ReRamESPresetDevice`, `ReRamSBPresetDevice`, `ECRamPresetDevice`,
    `CapacitorPresetDevice`, and device presets that are based on models in the
    literature, e.g. `GokmenVlasovPresetDevice` and `IdealizedPresetDevice`.
    They can be used defining the device field in the `RPUConfig`. (\#144)
  * A library of config presets, such as `ReRamESPreset`, `Capacitor2Preset`,
    `TikiTakaReRamESPreset`, and many more. These can be used for tile
    configuration (`rpu_config`). They specify a particular device and optimizer
    choice. (\#144)
  * Utilities for visualization the pulse response properties of a given
    device configuration. (\#146)
  * A new `aihwkit.experiments` module has been added that allows creating and
    running specific high-level use cases (for example, neural network training)
    conveniently. (\#171, \#172)
  * A `CloudRunner` class has been added that allows executing experiments in
    the cloud. (\#184)

#### Changed

* The minimal PyTorch version has been bumped to `1.7+`. Please recompile your
  library and update the dependencies accordingly. (\#176)
* Default value for TransferCompound for `transfer_every=0` (\#174).

#### Fixed

* Issue of number of loop estimations for realistic reads. (\#192)
* Fixed small issues that resulted in warnings for windows compilation. (\#99)
* Faulty backward noise management error message removed for perfect backward
  and CUDA. (\#99)
* Fixed segfault when using diffusion or reset with vector unit cells for
  CUDA. (\#129)
* Fixed random states mismatch in IoManager that could cause crashed in same
  network size and batch size cases for CUDA, in particular for
  `TransferCompound`. (\#132)
* Fixed wrong update for `TransferCompound` in case of `transfer_every` smaller
  than the batch size. (\#132, \#174)
* Period in the modulus of `TransferCompound` could become zero which
  caused a floating point exception. (\#174)
* Ceil instead of round for very small transfers in `TransferCompound`
  (to avoid zero transfer for extreme settings). (\#174)

#### Removed

* The legacy `NumpyAnalogTile` and `NumpyFloatingPointTile` tiles have been
  finally removed. The regular, tensor-powered `aihwkit.simulator.tiles` tiles
  contain all their functionality and numerous additions. (\#122)

## [0.2.1] - 2020/11/26

* The `rpu_config` is now pretty-printed in a readable manner (excluding the
  default settings and other readability tweak). (\#60)
* Added a new `ReferenceUnitCell` which has two devices, where one is fixed and
  the other updated and the effective weight is computed a difference between
  the two. (\#61)
* `VectorUnitCell` accepts now arbitrary weighting schemes that can be
  user-defined by using a new `gamma_vec` property that specifies how to combine
  the unit cell devices to form the effective weight. (\#61)

### Changed

* The unit cell items in `aihwkit.simulator.configs` have been renamed, removing
  their `Device` suffix, for having a more consistent naming scheme. (\#57)
* The `Exceptions` raised by the library have been revised, making use in some
  cases of the ones introduced in a new `aihwkit.exceptions` module. (\#49)
* Some `VectorUnitCell` properties have been renamed and extended with an update
  policy specifying how to select the hidden devices. (\#61)
* The `pybind11` version required has been bumped to 2.6.0, which can be
  installed from `pip` and makes system-wide installation no longer required.
  Please update your `pybind11` accordingly for compiling the library. (\#44)

### Removed

* The `BackwardIOParameters` specialization has been removed, as bound
  management is now automatically ignored for the backward pass. Please use the
  more general `IOParameters` instead. (\#45)

### Fixed

* Serialization of `Modules` that contain children analog layers is now
  possible, both when using containers such as `Sequential` and when using
  analog layers as custom Module attributes. (\#74, \#80)
* The build system has been improved, with experimental Windows support and
  supporting using CUDA 11 correctly. (\#58, \#67, \#68)

## [0.2.0] - 2020/10/20

### Added

* Added more types of resistive devices: `IdealResistiveDevice`, `LinearStep`,
  `SoftBounds`, `ExpStep`, `VectorUnitCell`, `TransferCompoundDevice`,
  `DifferenceUnitCell`. (\#14)
* Added a new `InferenceTile` that supports basic hardware-aware training
  and inference using a statistical noise model that was fitted by real PCM
  devices. (\#25)
* Added a new `AnalogSequential` layer that can be used in place of `Sequential`
  for easier operation on children analog layers. (\#34)

### Changed

* Specifying the tile configuration (resistive device and the rest of the
  properties) is now based on a new `RPUConfig` family of classes, that is
  passed as a `rpu_config` argument instead of `resistive_device` to `Tiles`
  and `Layers`. Please check the `aihwkit.simulator.config` module for more
  details. (\#23)
* The different analog tiles are now organized into a `aihwkit.simulator.tiles`
  package. The internal `IndexedTiles` have been removed, and the rest of
  previous top-level imports have been kept. (\#29)

### Fixed

* Improved package compatibility when using non-UTF8 encodings (version file,
  package description). (\#13)
* The build system can now detect and use `openblas` directly when using the
  conda-installable version. (\#22)
* When using analog layers as children of another module, the tiles are now
  correctly moved to CUDA if using `AnalogSequential` (or by the optimizer if
  using regular torch container modules). (\#34)

## [0.1.0] - 2020/09/17

### Added

* Initial public release.
* Added `rpucuda` C++ simulator, exposed through a `pybind` interface.
* Added a PyTorch `AnalogLinear` neural network model.
* Added a PyTorch `AnalogConv2d` neural network model.


[UNRELEASED]: https://github.com/IBM/aihwkit/compare/v0.4.0...HEAD
[0.4.0]: https://github.com/IBM/aihwkit/compare/v0.3.0..v0.4.0
[0.3.0]: https://github.com/IBM/aihwkit/compare/v0.2.1..v0.3.0
[0.2.1]: https://github.com/IBM/aihwkit/compare/v0.2.0..v0.2.1
[0.2.0]: https://github.com/IBM/aihwkit/compare/v0.1.0..v0.2.0
[0.1.0]: https://github.com/IBM/aihwkit/releases/tag/v0.1.0

[Keep a Changelog]: https://keepachangelog.com/en/1.0.0/
[Semantic Versioning]: https://semver.org/spec/v2.0.0.html<|MERGE_RESOLUTION|>--- conflicted
+++ resolved
@@ -34,10 +34,7 @@
   argument (\#423)
 * Pre- and post update / backward / forward methods in `BaseTile` for
   easier user-defined modification of pre and/or post-processings of a tile. (\#423)
-<<<<<<< HEAD
 * Type-checking for `RPUConfig` fields. (\#424)
-=======
->>>>>>> aacc6821
 
 ### Fixed
 
@@ -81,14 +78,11 @@
 
 * Input `weight_scaling_omega` argument to layers is deprecated. (\#423)
 
-<<<<<<< HEAD
-=======
 ### Removed
 
 * The `_scaled` versions of the weight getter and setter methods are
 removed (\#423) 
 
->>>>>>> aacc6821
 
 ## [0.6.0] - 2022/05/16
 
