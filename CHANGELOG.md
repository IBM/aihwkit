# Changelog

All notable changes to this project will be documented in this file.

The format is based on [Keep a Changelog], and this project adheres to
[Semantic Versioning]:

* `Added` for new features.
* `Changed` for changes in existing functionality.
* `Deprecated` for soon-to-be removed features.
* `Removed` for now removed features.
* `Fixed` for any bug fixes.
* `Security` in case of vulnerabilities.

<<<<<<< HEAD
## [0.7.0] - 2023/01/04
=======
## [0.7.0] - 2023/01/30
>>>>>>> 83b9b747

### Added

* Reset tiles method (\#456)
* Added many new analog MAC non-linearties (forward / backward pass) (#456)
* Polynomial weight noise for hardware-aware training (\#456)
* Remap functionality for hardware-aware training (\#456)
* Input range estimation for InferenceRPUConfig (\#456)
* CUDA always syncs and added non-blocking option if not wished (\#456)
* Fitting utility for fitting any device model to conductance measurements (\#456)
* Added ``PowStepReferenceDevice`` for easy subtraction of symmetry
  point (\#456)
* Added ``SoftBoundsReferenceDevice`` for easy subtraction of symmetry
  point (\#456)
* Added stand-alone functions for applying inference drift to any model (\#419)
<<<<<<< HEAD
* Added Example 24: analog inference and hardware-aware training on BERT (\#440)
=======
* Added Example 24: analog inference and hardware-aware training on BERT with the SQUAD task (\#440)
>>>>>>> 83b9b747
* Added Example 23: how to use ``AnalogTile`` directly to implement an
  analog matrix-vector product without using pytorch modules. (\#393)
* Added Example 22: 2 layer LSTM network trained on War and Peace dataset. (\#391)
* Added a new notebook for exploring analog sensitivities. (\#380)
* Remapping functionality for ``InferenceRPUConfig``. (\#388)
* Inference cloud experiment and runners. (\#410)
* Added ``analog_modules`` generator in ``AnalogSequential``. (\#410)
* Added ``SKIP_CUDA_TESTS`` to manually switch off the CUDA tests.
* Enabling comparisons of ``RPUConfig`` instances. (\#410)
* Specific user-defined function for layer-wise setting for RPUConfigs
  in conversions. (\#412)
* Added stochastic rounding options for ``MixedPrecisionCompound``. (\#418)
* New `remap` parameter field and functionality in
  ``InferenceRPUConfig`` (\#423).
* Tile-level weight getter and setter have `apply_weight_scaling`
  argument. (\#423)
<<<<<<< HEAD
* Pre and post update / backward / forward methods in `BaseTile` for
=======
* Pre and post-update / backward / forward methods in `BaseTile` for
>>>>>>> 83b9b747
  easier user-defined modification of pre and/or post-processings of a tile. (\#423)
* Type-checking for `RPUConfig` fields. (\#424)

### Fixed

<<<<<<< HEAD
<<<<<<< HEAD
=======
* Decay fix for compound devices (\#463)
>>>>>>> 83b9b747
* ``RPUCuda`` backend update with many fixes (\#456)
* Missing zero-grad call in example 02 (\#446)
* Indexing error in ``OneSidedDevice`` for CPU (\#447)
=======
* Missing zero-grad call in example 02. (\#446)
* Indexing error in ``OneSidedDevice`` for CPU. (\#447)
>>>>>>> 25158a2da88b714aaa60a7672fa32d01cce14443
* Analog summary error when model is on cuda device. (\#392)
* Index error when loading the state dict with a model use previously. (\#387)
* Weights that were not contiguous could have been set wrongly. (\#388)
* Programming noise would not be applied if drift compensation was not
  used. (\#389)
* Loading a new model state dict for inference does not overwrite the noise
  model setting. (\#410)
* Avoid ``AnalogContext`` copying of self pointers. (\#410)
* Fix issue that drift compensation is not applied to conv-layers. (\#412)
* Fix issue that noise modifiers are not applied to conv-layers. (\#412)
* The CPU ``AnalogConv2d`` layer now uses unfolded convolutions instead of
  indexed covolutions (that are efficient only for GPUs). (\#415)
* Fix issue that write noise hidden weights are not transferred to
  pytorch when using ``get_hidden_parameters`` in case of CUDA. (\#417)
* Learning rate scaling due to output scales. (\#423)
* `WeightModifiers` of the `InferenceRPUConfig` are no longer called
  in the forward pass, but instead in the `post_update_step`
  method to avoid issues with repeated forward calls. (\#423)
* Fix training `learn_out_scales` issue after checkpoint load. (\#434)

### Changed

* Pylint / mypy / pycodestyle / protobuf version bump (\#456)
* All configs related classes can now be imported from
  ``aihwkit.simulator.config`` (\#456)
* Weight noise visualization now shows the programming noise and drift
  noise differences. (\#389)
* Concatenate the gradients before applying to the tile update
  function (some speedup for CUDA expected). (\#390)
* Drift compensation uses eye instead of ones for readout. (\#412)
* `weight_scaling_omega_columnwise` parameter in `MappingParameter` is now called
  `weight_scaling_columnwise`. (\#423)
* Tile-level weight getter and setter now use Tensors instead of numpy
  arrays. (\#423)
* Output scaling and mapping scales are now distiniguished, only the
  former is learnable. (\#423)
* Renamed `learn_out_scaling_alpha` parameter in `MappingParameter` to
  `learn_out_scaling` and columnwise learning has a separate switch
  `out_scaling_columnwise`. (\#423)

### Deprecated

* Input `weight_scaling_omega` argument in analog layers is deprecated. (\#423)

### Removed

* The `_scaled` versions of the weight getter and setter methods are
removed. (\#423)


## [0.6.0] - 2022/05/16

### Added

* Set weights can be used to re-apply the weight scaling omega. (\#360)
* Out scaling factors can be learnt even if weight scaling omega was set to 0. (\#360)
* Reverse up / down option for ``LinearStepDevice``. (\#361)
* Generic Analog RNN classes (LSTM, RNN, GRU) uni or bidirectional. (\#358)
* Added new ``PiecewiseStepDevice`` where the update-step response
  function can be arbitrarily defined by the user in a piece-wise
  linear manner. It can be conveniently used to fit any experimental
  device data. (\#356)
* Several enhancements to the public documentations: added a new
  section for hw-aware training, refreshed the reference API doc, and
  added the newly supported LSTM layers and the mapped conv
  layers. (\#374)

### Fixed

* Legacy checkpoint load with alpha scaling. (\#360)
* Re-application of weight scaling omega when loading checkpoints. (\#360)
* Write noise was not correctly applied for CUDA if ``dw_min_std=0``. (\#356)

### Changed

* The ``set_alpha_scale`` and ``get_alpha_scale`` methods of the C++ tiles are removed. (\#360)
* The lowest supported Python version is now `3.7`, as `3.6` has reached
  end-of-life. Additionally, the library now officially supports Python
  `3.10`. (\#368)


## [0.5.1] - 2022/01/27

### Added

* Load model state dict into a new model with modified `RPUConfig`. (\#276)
* Visualization for noise models for analog inference hardware simulation. (\#278)
* State independent inference noise model. (\# 284)
* Transfer LR parameter for ``MixedPrecisionCompound``. (\#283)
* The bias term can now be handled either by the analog or digital domain by controlling
  the `digital_bias` layer parameter. (\#307)
* PCM short-term weight noise. (\#312)
* IR-drop simulation across columns during analog mat-vec. (\#312)
* Transposed-read for ``TransferCompound``. (\#312)
* ``BufferedTranferCompound`` and TTv2 presets. (\#318)
* Stochastic rounding for ``MixedPrecisionCompound``. (\#318)
* Decay with arbitrary decay point (to reset bias). (\#319)
* Linear layer ``AnalogLinearMapped`` which maps a large weight
  matrix onto multiple analog tiles. (\#320)
* Convolution layers ``AnalogConvNdMapped`` which maps large weight matrix
  onto multiple tiles if necessary. (\#331)
* In the new ``mapping`` field of ``RPUConfig`` the max tile input and
  output sizes can be configured for the ``*Mapped`` layers. (\#331)
* Notebooks directory with several notebook examples (#333, \#334)
* Analog information summary function. (\#316)
* The `alpha` weight scaling factor can now be defined as learnable parameter by switching
  `learn_out_scaling_alpha` in the `rpu_config.mapping` parameters. (\#353)

### Fixed

* Removed GPU warning during destruction when using multiple GPUs. (\#277)
* Fixed issue in transfer counter for mixed precision in case of GPU. (\#283)
* Map location keyword for load / save observed. (\#293)
* Fixed issue with CUDA buffer allocation when batch size changed. (\#294)
* Fixed missing load statedict for ``AnalogSequential``. (\#295)
* Fixed issue with hierarchical hidden parameter settings. (\#313)
* Fixed serious issue that loaded model would not update analog gradients. (\#320)
* Fixed cuda import in examples. (\#320)

### Changed

* The inference noise models are now located in `aihwkit.inference`. (\#281)
* Analog state dict structure `has changed (shared weight are not saved). (\#293)
* Some of the parameter names of the``TransferCompound`` have
  changed. (\#312)
* New fast learning rate parameter for TransferCompound, SGD learning
  rate then is applied on the slow matrix (\#312).
* The ``fixed_value`` of ``WeightClipParameter`` is now  applied for all clipping
  types if set larger than zero. (\#318)
* The use of generators for analog tiles of an ``AnalogModuleBase``. (\#320)
* Digital bias is now accessable through ``MappingParameter``. (\#331)
* The aihwkit documentation. New content around analog ai concepts, training presets, analog ai
  optimizers, new references, and examples. (\#348)
* The `weight_scaling_omega` can now be defined in the `rpu_config.mapping`. (\#353)

### Deprecated

* The module `aihwkit.simulator.noise_models` has been depreciated in
  favor of `aihwkit.inference`. (\#281)


## [0.4.0] - 2021/06/25

### Added

* A number of new config presets added to the library, namely `EcRamMOPreset`,
  `EcRamMO2Preset`, `EcRamMO4Preset`, `TikiTakaEcRamMOPreset`,
  `MixedPrecisionEcRamMOPreset`. These can be used for tile configuration
  (`rpu_config`). They specify a particular device and optimizer choice. (\#207)
* Weight refresh mechanism for `OneSidedUnitCell` to counteract saturation, by
  differential read, reset, and re-write. (\#209)
* Complex cycle-to-cycle noise for `ExpStepDevice`. (\#226)
* Added the following presets: `PCMPresetDevice` (uni-directional),
  `PCMPresetUnitCell` (a pair of uni-directional devices with periodical
  refresh) and a `MixedPrecisionPCMPreset` for using the mixed precision
  optimizer with a PCM pair. (\#226)
* `AnalogLinear` layer now accepts multi-dimensional inputs in the same
  way as PyTorch's `Linear` layer does. (\#227)
* A new `AnalogLSTM` module: a recurrent neural network that uses
 `AnalogLinear`. (\#240)
* Return of weight gradients for `InferenceTile` (only), so that the gradient
  can be handled with any PyTorch optimizer. (\#241)
* Added a generic analog optimizer `AnalogOptimizer` that allows extending
  any existing optimizer with analog-specific features. (\#242)
* Conversion tools for converting torch models into a model having analog
  layers. (\#265)

### Changed

* Renamed the `DifferenceUnitCell` to `OneSidedUnitCell` which more properly
  reflects its function. (\#209)
* The `BaseTile` subclass that is instantiated in the analog layers is now
  retrieved from the new `RPUConfig.tile_class` attribute, facilitating the
  use of custom tiles. (\#218)
* The default parameter for the `dataset` constructor used by `BasicTraining`
  is now the `train=bool` argument. If using a dataset that requires other
  arguments or transforms, they can now be specified via overriding
  `get_dataset_arguments()` and `get_dataset_transform()`. (\#225)
* `AnalogContext` is introduced, along with tile registration function to
  handle arbitrary optimizers, so that re-grouping param groups becomes
  unnecessary. (\#241)
* The `AnalogSGD` optimizer is now implemented based on the generic analog
  optimizer, and its base module is `aihwkit.optim.analog_optimizer`. (\#242)
* The default refresh rate is changed to once per mini-batch for `PCMPreset`
  (as opposed to once per mat-vec). (\#243)

### Deprecated

* Deprecated the `CudaAnalogTile` and `CudaInferenceTile` and
  `CudaFloatingPointTile`. Now the `AnalogTile` can be either on cuda or on cpu
  (determined by the `tile` and the `device` attribute) similar to a torch
  `Tensor`. In particular, call of `cuda()` does not change the `AnalogTile` to
  `CudaAnalogTile` anymore, but only changes the instance in the `tile` field,
  which makes in-place calls to `cuda()` possible. (\#257)

### Removed

* Removed `weight` and `bias` of analog layers from the module parameters as
  these parameters are handled internally for analog tiles. (\#241)

### Fixed

* Fixed autograd functionality for recurrent neural networks. (\#240)
* N-D support for `AnalogLinear`. (\#227)
* Fixed an issue in the `Experiments` that was causing the epoch training loss
  to be higher than the epoch validation loss. (\#238)
* Fixed "Wrong device ordinal" errors for CUDA which resulted from a known
  issue of using CUB together with pytorch. (\#250)
* Renamed persistent weight hidden parameter field to `persistent_weights`.
  (\#251)
* Analog tiles now always move correctly to CUDA when `model.cuda()`
  or `model.to(device)` is used. (\#252, \#257)
* Added an error message when wrong tile class is used for loading an analog
  state dict. (\#262)
* Fixed `MixedPrecisionCompound` being bypassed with floating point compute.
  (\#263)

## [0.3.0] - 2021/04/14

### Added

* New analog devices:
  * A new abstract device (`MixedPrecisionCompound`) implementing an SGD
    optimizer that computes the rank update in digital (assuming digital
    high precision storage) and then transfers the matrix sequentially to
    the analog device, instead of using the default fully parallel pulsed
    update. (\#159)
  * A new device model class `PowStepDevice` that implements a power-exponent
    type of non-linearity based on the Fusi & Abott synapse model. (\#192)
  * New parameterization of the `SoftBoundsDevice`, called
    `SoftBoundsPmaxDevice`. (\#191)
* Analog devices and tiles improvements:
  * Option to choose deterministic pulse trains for the rank-1 update of
    analog devices during training. (\#99)
  * More noise types for hardware-aware training for inference
    (polynomial). (\#99)
  * Additional bound management schemes (worst case, average max, shift).
    (\#99)
  * Cycle-to-cycle output referred analog multiply-and-accumulate weight
    noise that resembles the conductance dependent PCM read noise
    statistics. (\#99)
  * C++ backend improvements (slice backward/forward/update, direct
    update). (\#99)
  * Option to excluded bias row for hardware-aware training noise. (\#99)
  * Option to automatically scale the digital weights into the full range of
    the simulated crossbar by applying a fixed output global factor in
    digital. (\#129)
  * Optional power-law drift during analog training. (\#158)
  * Cleaner setting of `dw_min` using device granularity. (\#200)
* PyTorch interface improvements:
  * Two new convolution layers have been added: `AnalogConv1d` and
    `AnalogConv3d`, mimicking their digital counterparts. (\#102, \#103)
  * The `.to()` method can now be used in `AnalogSequential`, along with
    `.cpu()` methods in analog layers (albeit GPU to CPU is still not
    possible). (\#142, \#149)
* New modules added:
  * A library of device presets that are calibrated to real hardware data,
    namely `ReRamESPresetDevice`, `ReRamSBPresetDevice`, `ECRamPresetDevice`,
    `CapacitorPresetDevice`, and device presets that are based on models in the
    literature, e.g. `GokmenVlasovPresetDevice` and `IdealizedPresetDevice`.
    They can be used defining the device field in the `RPUConfig`. (\#144)
  * A library of config presets, such as `ReRamESPreset`, `Capacitor2Preset`,
    `TikiTakaReRamESPreset`, and many more. These can be used for tile
    configuration (`rpu_config`). They specify a particular device and optimizer
    choice. (\#144)
  * Utilities for visualization the pulse response properties of a given
    device configuration. (\#146)
  * A new `aihwkit.experiments` module has been added that allows creating and
    running specific high-level use cases (for example, neural network training)
    conveniently. (\#171, \#172)
  * A `CloudRunner` class has been added that allows executing experiments in
    the cloud. (\#184)

#### Changed

* The minimal PyTorch version has been bumped to `1.7+`. Please recompile your
  library and update the dependencies accordingly. (\#176)
* Default value for TransferCompound for `transfer_every=0` (\#174).

#### Fixed

* Issue of number of loop estimations for realistic reads. (\#192)
* Fixed small issues that resulted in warnings for windows compilation. (\#99)
* Faulty backward noise management error message removed for perfect backward
  and CUDA. (\#99)
* Fixed segfault when using diffusion or reset with vector unit cells for
  CUDA. (\#129)
* Fixed random states mismatch in IoManager that could cause crashed in same
  network size and batch size cases for CUDA, in particular for
  `TransferCompound`. (\#132)
* Fixed wrong update for `TransferCompound` in case of `transfer_every` smaller
  than the batch size. (\#132, \#174)
* Period in the modulus of `TransferCompound` could become zero which
  caused a floating point exception. (\#174)
* Ceil instead of round for very small transfers in `TransferCompound`
  (to avoid zero transfer for extreme settings). (\#174)

#### Removed

* The legacy `NumpyAnalogTile` and `NumpyFloatingPointTile` tiles have been
  finally removed. The regular, tensor-powered `aihwkit.simulator.tiles` tiles
  contain all their functionality and numerous additions. (\#122)

## [0.2.1] - 2020/11/26

* The `rpu_config` is now pretty-printed in a readable manner (excluding the
  default settings and other readability tweak). (\#60)
* Added a new `ReferenceUnitCell` which has two devices, where one is fixed and
  the other updated and the effective weight is computed a difference between
  the two. (\#61)
* `VectorUnitCell` accepts now arbitrary weighting schemes that can be
  user-defined by using a new `gamma_vec` property that specifies how to combine
  the unit cell devices to form the effective weight. (\#61)

### Changed

* The unit cell items in `aihwkit.simulator.configs` have been renamed, removing
  their `Device` suffix, for having a more consistent naming scheme. (\#57)
* The `Exceptions` raised by the library have been revised, making use in some
  cases of the ones introduced in a new `aihwkit.exceptions` module. (\#49)
* Some `VectorUnitCell` properties have been renamed and extended with an update
  policy specifying how to select the hidden devices. (\#61)
* The `pybind11` version required has been bumped to 2.6.0, which can be
  installed from `pip` and makes system-wide installation no longer required.
  Please update your `pybind11` accordingly for compiling the library. (\#44)

### Removed

* The `BackwardIOParameters` specialization has been removed, as bound
  management is now automatically ignored for the backward pass. Please use the
  more general `IOParameters` instead. (\#45)

### Fixed

* Serialization of `Modules` that contain children analog layers is now
  possible, both when using containers such as `Sequential` and when using
  analog layers as custom Module attributes. (\#74, \#80)
* The build system has been improved, with experimental Windows support and
  supporting using CUDA 11 correctly. (\#58, \#67, \#68)

## [0.2.0] - 2020/10/20

### Added

* Added more types of resistive devices: `IdealResistiveDevice`, `LinearStep`,
  `SoftBounds`, `ExpStep`, `VectorUnitCell`, `TransferCompoundDevice`,
  `DifferenceUnitCell`. (\#14)
* Added a new `InferenceTile` that supports basic hardware-aware training
  and inference using a statistical noise model that was fitted by real PCM
  devices. (\#25)
* Added a new `AnalogSequential` layer that can be used in place of `Sequential`
  for easier operation on children analog layers. (\#34)

### Changed

* Specifying the tile configuration (resistive device and the rest of the
  properties) is now based on a new `RPUConfig` family of classes, that is
  passed as a `rpu_config` argument instead of `resistive_device` to `Tiles`
  and `Layers`. Please check the `aihwkit.simulator.config` module for more
  details. (\#23)
* The different analog tiles are now organized into a `aihwkit.simulator.tiles`
  package. The internal `IndexedTiles` have been removed, and the rest of
  previous top-level imports have been kept. (\#29)

### Fixed

* Improved package compatibility when using non-UTF8 encodings (version file,
  package description). (\#13)
* The build system can now detect and use `openblas` directly when using the
  conda-installable version. (\#22)
* When using analog layers as children of another module, the tiles are now
  correctly moved to CUDA if using `AnalogSequential` (or by the optimizer if
  using regular torch container modules). (\#34)

## [0.1.0] - 2020/09/17

### Added

* Initial public release.
* Added `rpucuda` C++ simulator, exposed through a `pybind` interface.
* Added a PyTorch `AnalogLinear` neural network model.
* Added a PyTorch `AnalogConv2d` neural network model.


[UNRELEASED]: https://github.com/IBM/aihwkit/compare/v0.7.0...HEAD
[0.7.0]: https://github.com/IBM/aihwkit/compare/0.6.0..v0.7.0
[0.6.0]: https://github.com/IBM/aihwkit/compare/v0.5.1..0.6.0
[0.5.1]: https://github.com/IBM/aihwkit/compare/v0.4.0..v0.5.1
[0.4.0]: https://github.com/IBM/aihwkit/compare/v0.3.0..v0.4.0
[0.3.0]: https://github.com/IBM/aihwkit/compare/v0.2.1..v0.3.0
[0.2.1]: https://github.com/IBM/aihwkit/compare/v0.2.0..v0.2.1
[0.2.0]: https://github.com/IBM/aihwkit/compare/v0.1.0..v0.2.0
[0.1.0]: https://github.com/IBM/aihwkit/releases/tag/v0.1.0

[Keep a Changelog]: https://keepachangelog.com/en/1.0.0/
[Semantic Versioning]: https://semver.org/spec/v2.0.0.html<|MERGE_RESOLUTION|>--- conflicted
+++ resolved
@@ -12,11 +12,7 @@
 * `Fixed` for any bug fixes.
 * `Security` in case of vulnerabilities.
 
-<<<<<<< HEAD
 ## [0.7.0] - 2023/01/04
-=======
-## [0.7.0] - 2023/01/30
->>>>>>> 83b9b747
 
 ### Added
 
@@ -32,12 +28,7 @@
 * Added ``SoftBoundsReferenceDevice`` for easy subtraction of symmetry
   point (\#456)
 * Added stand-alone functions for applying inference drift to any model (\#419)
-<<<<<<< HEAD
-* Added Example 24: analog inference and hardware-aware training on BERT (\#440)
-=======
-* Added Example 24: analog inference and hardware-aware training on BERT with the SQUAD task (\#440)
->>>>>>> 83b9b747
-* Added Example 23: how to use ``AnalogTile`` directly to implement an
+* Added Example 24: analog inference and hardware-aware training on BERT with the SQUAD task (\#* Added Example 23: how to use ``AnalogTile`` directly to implement an
   analog matrix-vector product without using pytorch modules. (\#393)
 * Added Example 22: 2 layer LSTM network trained on War and Peace dataset. (\#391)
 * Added a new notebook for exploring analog sensitivities. (\#380)
@@ -53,28 +44,14 @@
   ``InferenceRPUConfig`` (\#423).
 * Tile-level weight getter and setter have `apply_weight_scaling`
   argument. (\#423)
-<<<<<<< HEAD
-* Pre and post update / backward / forward methods in `BaseTile` for
-=======
 * Pre and post-update / backward / forward methods in `BaseTile` for
->>>>>>> 83b9b747
   easier user-defined modification of pre and/or post-processings of a tile. (\#423)
 * Type-checking for `RPUConfig` fields. (\#424)
 
 ### Fixed
 
-<<<<<<< HEAD
-<<<<<<< HEAD
-=======
-* Decay fix for compound devices (\#463)
->>>>>>> 83b9b747
-* ``RPUCuda`` backend update with many fixes (\#456)
-* Missing zero-grad call in example 02 (\#446)
-* Indexing error in ``OneSidedDevice`` for CPU (\#447)
-=======
 * Missing zero-grad call in example 02. (\#446)
 * Indexing error in ``OneSidedDevice`` for CPU. (\#447)
->>>>>>> 25158a2da88b714aaa60a7672fa32d01cce14443
 * Analog summary error when model is on cuda device. (\#392)
 * Index error when loading the state dict with a model use previously. (\#387)
 * Weights that were not contiguous could have been set wrongly. (\#388)
