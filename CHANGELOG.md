--- conflicted
+++ resolved
@@ -18,13 +18,9 @@
 
 * Load model state dict into a new model with modified `RPUConfig`. (\#276)
 * Visualization for noise models for analog inference hardware simulation. (\#278)
-<<<<<<< HEAD
 * State indipendent inference noise model. (\# 284)
-
-=======
 * Transfer LR parameter for ``MixedPrecisionCompound``. (\#283)
-  
->>>>>>> 6f57951a
+
 ### Fixed
 
 * Removed GPU warning during destruction when using multiple GPUs. (\#277)
