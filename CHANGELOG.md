# Changelog

All notable changes to this project will be documented in this file.

The format is based on [Keep a Changelog], and this project adheres to
[Semantic Versioning]:

* `Added` for new features.
* `Changed` for changes in existing functionality.
* `Deprecated` for soon-to-be removed features.
* `Removed` for now removed features.
* `Fixed` for any bug fixes.
* `Security` in case of vulnerabilities.

## Unreleased

### Added
* Notebook for exploring analog sensitivities. (\#380)

### Fixed
* Index error when loading the state dict with a model use previously. (\#387)

### Changed


## [0.6.0] - 2022/05/16

### Added

* Set weights can be used to re-apply the weight scaling omega. (\#360)
* Out scaling factors can be learnt even if weight scaling omega was set to 0. (\#360)
* Reverse up / down option for ``LinearStepDevice``. (\#361)
* Generic Analog RNN classes (LSTM, RNN, GRU) uni or bidirectional. (\#358)
<<<<<<< HEAD
=======
* Added new ``PiecewiseStepDevice`` where the update-step response function can be arbitrarily defined by the user
  in a piece-wise linear manner. It can be conveniently used to fit any experimental device data. (\#356)
* Several enhancements to the public documentations: added a new
  section for hw-aware training, refreshed the reference API doc, and
  added the newly supported LSTM layers and the mapped conv
  layers. (\#374)
>>>>>>> 977d7a01

### Fixed

* Legacy checkpoint load with alpha scaling. (\#360)
* Re-application of weight scaling omega when loading checkpoints. (\#360)
<<<<<<< HEAD
=======
* Write noise was not correctly applied for CUDA if ``dw_min_std=0``. (\#356)
>>>>>>> 977d7a01

### Changed

* The ``set_alpha_scale`` and ``get_alpha_scale`` methods of the C++ tiles are removed. (\#360)
* The lowest supported Python version is now `3.7`, as `3.6` has reached
  end-of-life. Additionally, the library now officially supports Python
  `3.10`. (\#368)


## [0.5.1] - 2022/01/27

### Added

* Load model state dict into a new model with modified `RPUConfig`. (\#276)
* Visualization for noise models for analog inference hardware simulation. (\#278)
* State independent inference noise model. (\# 284)
* Transfer LR parameter for ``MixedPrecisionCompound``. (\#283)
* The bias term can now be handled either by the analog or digital domain by controlling
  the `digital_bias` layer parameter. (\#307)
* PCM short-term weight noise. (\#312)
* IR-drop simulation across columns during analog mat-vec. (\#312)
* Transposed-read for ``TransferCompound``. (\#312)
* ``BufferedTranferCompound`` and TTv2 presets. (\#318)
* Stochastic rounding for ``MixedPrecisionCompound``. (\#318)
* Decay with arbitrary decay point (to reset bias). (\#319)
* Linear layer ``AnalogLinearMapped`` which maps a large weight
  matrix onto multiple analog tiles. (\#320)
* Convolution layers ``AnalogConvNdMapped`` which maps large weight matrix
  onto multiple tiles if necessary. (\#331)
* In the new ``mapping`` field of ``RPUConfig`` the max tile input and
  output sizes can be configured for the ``*Mapped`` layers. (\#331)
* Notebooks directory with several notebook examples (#333, \#334)
* Analog information summary function. (\#316)
* The `alpha` weight scaling factor can now be defined as learnable parameter by switching
  `learn_out_scaling_alpha` in the `rpu_config.mapping` parameters. (\#353)

### Fixed

* Removed GPU warning during destruction when using multiple GPUs. (\#277)
* Fixed issue in transfer counter for mixed precision in case of GPU. (\#283)
* Map location keyword for load / save observed. (\#293)
* Fixed issue with CUDA buffer allocation when batch size changed. (\#294)
* Fixed missing load statedict for ``AnalogSequential``. (\#295)
* Fixed issue with hierarchical hidden parameter settings. (\#313)
* Fixed serious issue that loaded model would not update analog gradients. (\#320)
* Fixed cuda import in examples. (\#320)

### Changed

* The inference noise models are now located in `aihwkit.inference`. (\#281)
* Analog state dict structure `has changed (shared weight are not saved). (\#293)
* Some of the parameter names of the``TransferCompound`` have
  changed. (\#312)
* New fast learning rate parameter for TransferCompound, SGD learning
  rate then is applied on the slow matrix (\#312).
* The ``fixed_value`` of ``WeightClipParameter`` is now  applied for all clipping
  types if set larger than zero. (\#318)
* The use of generators for analog tiles of an ``AnalogModuleBase``. (\#320)
* Digital bias is now accessable through ``MappingParameter``. (\#331)
* The aihwkit documentation. New content around analog ai concepts, training presets, analog ai
  optimizers, new references, and examples. (\#348)
* The `weight_scaling_omega` can now be defined in the `rpu_config.mapping`. (\#353)

### Deprecated

* The module `aihwkit.simulator.noise_models` has been depreciated in
  favor of `aihwkit.inference`. (\#281)


## [0.4.0] - 2021/06/25

### Added

* A number of new config presets added to the library, namely `EcRamMOPreset`,
  `EcRamMO2Preset`, `EcRamMO4Preset`, `TikiTakaEcRamMOPreset`,
  `MixedPrecisionEcRamMOPreset`. These can be used for tile configuration
  (`rpu_config`). They specify a particular device and optimizer choice. (\#207)
* Weight refresh mechanism for `OneSidedUnitCell` to counteract saturation, by
  differential read, reset, and re-write. (\#209)
* Complex cycle-to-cycle noise for `ExpStepDevice`. (\#226)
* Added the following presets: `PCMPresetDevice` (uni-directional),
  `PCMPresetUnitCell` (a pair of uni-directional devices with periodical
  refresh) and a `MixedPrecisionPCMPreset` for using the mixed precision
  optimizer with a PCM pair. (\#226)
* `AnalogLinear` layer now accepts multi-dimensional inputs in the same
  way as PyTorch's `Linear` layer does. (\#227)
* A new `AnalogLSTM` module: a recurrent neural network that uses
 `AnalogLinear`. (\#240)
* Return of weight gradients for `InferenceTile` (only), so that the gradient
  can be handled with any PyTorch optimizer. (\#241)
* Added a generic analog optimizer `AnalogOptimizer` that allows extending
  any existing optimizer with analog-specific features. (\#242)
* Conversion tools for converting torch models into a model having analog
  layers. (\#265)

### Changed

* Renamed the `DifferenceUnitCell` to `OneSidedUnitCell` which more properly
  reflects its function. (\#209)
* The `BaseTile` subclass that is instantiated in the analog layers is now
  retrieved from the new `RPUConfig.tile_class` attribute, facilitating the
  use of custom tiles. (\#218)
* The default parameter for the `dataset` constructor used by `BasicTraining`
  is now the `train=bool` argument. If using a dataset that requires other
  arguments or transforms, they can now be specified via overriding
  `get_dataset_arguments()` and `get_dataset_transform()`. (\#225)
* `AnalogContext` is introduced, along with tile registration function to
  handle arbitrary optimizers, so that re-grouping param groups becomes
  unnecessary. (\#241)
* The `AnalogSGD` optimizer is now implemented based on the generic analog
  optimizer, and its base module is `aihwkit.optim.analog_optimizer`. (\#242)
* The default refresh rate is changed to once per mini-batch for `PCMPreset`
  (as opposed to once per mat-vec). (\#243)

### Deprecated

* Deprecated the `CudaAnalogTile` and `CudaInferenceTile` and
  `CudaFloatingPointTile`. Now the `AnalogTile` can be either on cuda or on cpu
  (determined by the `tile` and the `device` attribute) similar to a torch
  `Tensor`. In particular, call of `cuda()` does not change the `AnalogTile` to
  `CudaAnalogTile` anymore, but only changes the instance in the `tile` field,
  which makes in-place calls to `cuda()` possible. (\#257)

### Removed

* Removed `weight` and `bias` of analog layers from the module parameters as
  these parameters are handled internally for analog tiles. (\#241)

### Fixed

* Fixed autograd functionality for recurrent neural networks. (\#240)
* N-D support for `AnalogLinear`. (\#227)
* Fixed an issue in the `Experiments` that was causing the epoch training loss
  to be higher than the epoch validation loss. (\#238)
* Fixed "Wrong device ordinal" errors for CUDA which resulted from a known
  issue of using CUB together with pytorch. (\#250)
* Renamed persistent weight hidden parameter field to `persistent_weights`.
  (\#251)
* Analog tiles now always move correctly to CUDA when `model.cuda()`
  or `model.to(device)` is used. (\#252, \#257)
* Added an error message when wrong tile class is used for loading an analog
  state dict. (\#262)
* Fixed `MixedPrecisionCompound` being bypassed with floating point compute.
  (\#263)

## [0.3.0] - 2021/04/14

### Added

* New analog devices:
  * A new abstract device (`MixedPrecisionCompound`) implementing an SGD
    optimizer that computes the rank update in digital (assuming digital
    high precision storage) and then transfers the matrix sequentially to
    the analog device, instead of using the default fully parallel pulsed
    update. (\#159)
  * A new device model class `PowStepDevice` that implements a power-exponent
    type of non-linearity based on the Fusi & Abott synapse model. (\#192)
  * New parameterization of the `SoftBoundsDevice`, called
    `SoftBoundsPmaxDevice`. (\#191)
* Analog devices and tiles improvements:
  * Option to choose deterministic pulse trains for the rank-1 update of
    analog devices during training. (\#99)
  * More noise types for hardware-aware training for inference
    (polynomial). (\#99)
  * Additional bound management schemes (worst case, average max, shift).
    (\#99)
  * Cycle-to-cycle output referred analog multiply-and-accumulate weight
    noise that resembles the conductance dependent PCM read noise
    statistics. (\#99)
  * C++ backend improvements (slice backward/forward/update, direct
    update). (\#99)
  * Option to excluded bias row for hardware-aware training noise. (\#99)
  * Option to automatically scale the digital weights into the full range of
    the simulated crossbar by applying a fixed output global factor in
    digital. (\#129)
  * Optional power-law drift during analog training. (\#158)
  * Cleaner setting of `dw_min` using device granularity. (\#200)
* PyTorch interface improvements:
  * Two new convolution layers have been added: `AnalogConv1d` and
    `AnalogConv3d`, mimicking their digital counterparts. (\#102, \#103)
  * The `.to()` method can now be used in `AnalogSequential`, along with
    `.cpu()` methods in analog layers (albeit GPU to CPU is still not
    possible). (\#142, \#149)
* New modules added:
  * A library of device presets that are calibrated to real hardware data,
    namely `ReRamESPresetDevice`, `ReRamSBPresetDevice`, `ECRamPresetDevice`,
    `CapacitorPresetDevice`, and device presets that are based on models in the
    literature, e.g. `GokmenVlasovPresetDevice` and `IdealizedPresetDevice`.
    They can be used defining the device field in the `RPUConfig`. (\#144)
  * A library of config presets, such as `ReRamESPreset`, `Capacitor2Preset`,
    `TikiTakaReRamESPreset`, and many more. These can be used for tile
    configuration (`rpu_config`). They specify a particular device and optimizer
    choice. (\#144)
  * Utilities for visualization the pulse response properties of a given
    device configuration. (\#146)
  * A new `aihwkit.experiments` module has been added that allows creating and
    running specific high-level use cases (for example, neural network training)
    conveniently. (\#171, \#172)
  * A `CloudRunner` class has been added that allows executing experiments in
    the cloud. (\#184)

#### Changed

* The minimal PyTorch version has been bumped to `1.7+`. Please recompile your
  library and update the dependencies accordingly. (\#176)
* Default value for TransferCompound for `transfer_every=0` (\#174).

#### Fixed

* Issue of number of loop estimations for realistic reads. (\#192)
* Fixed small issues that resulted in warnings for windows compilation. (\#99)
* Faulty backward noise management error message removed for perfect backward
  and CUDA. (\#99)
* Fixed segfault when using diffusion or reset with vector unit cells for
  CUDA. (\#129)
* Fixed random states mismatch in IoManager that could cause crashed in same
  network size and batch size cases for CUDA, in particular for
  `TransferCompound`. (\#132)
* Fixed wrong update for `TransferCompound` in case of `transfer_every` smaller
  than the batch size. (\#132, \#174)
* Period in the modulus of `TransferCompound` could become zero which
  caused a floating point exception. (\#174)
* Ceil instead of round for very small transfers in `TransferCompound`
  (to avoid zero transfer for extreme settings). (\#174)

#### Removed

* The legacy `NumpyAnalogTile` and `NumpyFloatingPointTile` tiles have been
  finally removed. The regular, tensor-powered `aihwkit.simulator.tiles` tiles
  contain all their functionality and numerous additions. (\#122)

## [0.2.1] - 2020/11/26

* The `rpu_config` is now pretty-printed in a readable manner (excluding the
  default settings and other readability tweak). (\#60)
* Added a new `ReferenceUnitCell` which has two devices, where one is fixed and
  the other updated and the effective weight is computed a difference between
  the two. (\#61)
* `VectorUnitCell` accepts now arbitrary weighting schemes that can be
  user-defined by using a new `gamma_vec` property that specifies how to combine
  the unit cell devices to form the effective weight. (\#61)

### Changed

* The unit cell items in `aihwkit.simulator.configs` have been renamed, removing
  their `Device` suffix, for having a more consistent naming scheme. (\#57)
* The `Exceptions` raised by the library have been revised, making use in some
  cases of the ones introduced in a new `aihwkit.exceptions` module. (\#49)
* Some `VectorUnitCell` properties have been renamed and extended with an update
  policy specifying how to select the hidden devices. (\#61)
* The `pybind11` version required has been bumped to 2.6.0, which can be
  installed from `pip` and makes system-wide installation no longer required.
  Please update your `pybind11` accordingly for compiling the library. (\#44)

### Removed

* The `BackwardIOParameters` specialization has been removed, as bound
  management is now automatically ignored for the backward pass. Please use the
  more general `IOParameters` instead. (\#45)

### Fixed

* Serialization of `Modules` that contain children analog layers is now
  possible, both when using containers such as `Sequential` and when using
  analog layers as custom Module attributes. (\#74, \#80)
* The build system has been improved, with experimental Windows support and
  supporting using CUDA 11 correctly. (\#58, \#67, \#68)

## [0.2.0] - 2020/10/20

### Added

* Added more types of resistive devices: `IdealResistiveDevice`, `LinearStep`,
  `SoftBounds`, `ExpStep`, `VectorUnitCell`, `TransferCompoundDevice`,
  `DifferenceUnitCell`. (\#14)
* Added a new `InferenceTile` that supports basic hardware-aware training
  and inference using a statistical noise model that was fitted by real PCM
  devices. (\#25)
* Added a new `AnalogSequential` layer that can be used in place of `Sequential`
  for easier operation on children analog layers. (\#34)

### Changed

* Specifying the tile configuration (resistive device and the rest of the
  properties) is now based on a new `RPUConfig` family of classes, that is
  passed as a `rpu_config` argument instead of `resistive_device` to `Tiles`
  and `Layers`. Please check the `aihwkit.simulator.config` module for more
  details. (\#23)
* The different analog tiles are now organized into a `aihwkit.simulator.tiles`
  package. The internal `IndexedTiles` have been removed, and the rest of
  previous top-level imports have been kept. (\#29)

### Fixed

* Improved package compatibility when using non-UTF8 encodings (version file,
  package description). (\#13)
* The build system can now detect and use `openblas` directly when using the
  conda-installable version. (\#22)
* When using analog layers as children of another module, the tiles are now
  correctly moved to CUDA if using `AnalogSequential` (or by the optimizer if
  using regular torch container modules). (\#34)

## [0.1.0] - 2020/09/17

### Added

* Initial public release.
* Added `rpucuda` C++ simulator, exposed through a `pybind` interface.
* Added a PyTorch `AnalogLinear` neural network model.
* Added a PyTorch `AnalogConv2d` neural network model.


[UNRELEASED]: https://github.com/IBM/aihwkit/compare/v0.4.0...HEAD
[0.4.0]: https://github.com/IBM/aihwkit/compare/v0.3.0..v0.4.0
[0.3.0]: https://github.com/IBM/aihwkit/compare/v0.2.1..v0.3.0
[0.2.1]: https://github.com/IBM/aihwkit/compare/v0.2.0..v0.2.1
[0.2.0]: https://github.com/IBM/aihwkit/compare/v0.1.0..v0.2.0
[0.1.0]: https://github.com/IBM/aihwkit/releases/tag/v0.1.0

[Keep a Changelog]: https://keepachangelog.com/en/1.0.0/
[Semantic Versioning]: https://semver.org/spec/v2.0.0.html<|MERGE_RESOLUTION|>--- conflicted
+++ resolved
@@ -16,6 +16,7 @@
 
 ### Added
 * Notebook for exploring analog sensitivities. (\#380)
+* Added generic interface to the RNN layer (\# 384)
 
 ### Fixed
 * Index error when loading the state dict with a model use previously. (\#387)
@@ -31,24 +32,18 @@
 * Out scaling factors can be learnt even if weight scaling omega was set to 0. (\#360)
 * Reverse up / down option for ``LinearStepDevice``. (\#361)
 * Generic Analog RNN classes (LSTM, RNN, GRU) uni or bidirectional. (\#358)
-<<<<<<< HEAD
-=======
 * Added new ``PiecewiseStepDevice`` where the update-step response function can be arbitrarily defined by the user
   in a piece-wise linear manner. It can be conveniently used to fit any experimental device data. (\#356)
 * Several enhancements to the public documentations: added a new
   section for hw-aware training, refreshed the reference API doc, and
   added the newly supported LSTM layers and the mapped conv
   layers. (\#374)
->>>>>>> 977d7a01
 
 ### Fixed
 
 * Legacy checkpoint load with alpha scaling. (\#360)
 * Re-application of weight scaling omega when loading checkpoints. (\#360)
-<<<<<<< HEAD
-=======
 * Write noise was not correctly applied for CUDA if ``dw_min_std=0``. (\#356)
->>>>>>> 977d7a01
 
 ### Changed
 
