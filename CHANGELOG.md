--- conflicted
+++ resolved
@@ -26,13 +26,9 @@
 * Removed GPU warning during destruction when using multiple GPUs. (\#277)
 * Fixed issue in transfer counter for mixed precision in case of GPU. (\#283)
 * Map location keyword for load / save observed. (\#293)
-<<<<<<< HEAD
-* Fix issue with CUDA buffer allocation when batch size changed. (\294)
- 
-=======
+* Fixed issue with CUDA buffer allocation when batch size changed. (\294)
 * Fixed missing load statedict for AnalogSequential. (\#295) 
 
->>>>>>> 55e617aa
 ### Changed
 
 * The inference noise models are now located in `aihwkit.inference`. (\#281)
