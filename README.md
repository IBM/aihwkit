--- conflicted
+++ resolved
@@ -78,11 +78,6 @@
 > ["A flexible and fast PyTorch toolkit for simulating training and inference on
 > analog crossbar arrays"](https://ieeexplore.ieee.org/abstract/document/9458494) (2021 IEEE 3rd International Conference on Artificial Intelligence Circuits and Systems)
 >
-<<<<<<< HEAD
-> 
-=======
-> <https://ieeexplore.ieee.org/abstract/document/9458494>
->>>>>>> b9d3ddde
 
 ## Usage
 
@@ -133,12 +128,7 @@
 > ["Using the IBM Analog In-Memory Hardware Acceleration Kit for Neural Network Training and Inference"](https://doi.org/10.1063/5.0168089)
 > (APL Machine Learning Journal:1(4) 2023)
 >
-<<<<<<< HEAD
-> 
-
-=======
-> <https://arxiv.org/abs/2307.09357>
->>>>>>> b9d3ddde
+
 
 ## What is Analog AI?
 
