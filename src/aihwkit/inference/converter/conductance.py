--- conflicted
+++ resolved
@@ -341,9 +341,6 @@
         ):
             weights_us += f_factor * (g_plus - g_minus)
 
-<<<<<<< HEAD
-        return weights_us / params["scale_ratio"]  # back to unitless
-=======
         return weights_us / params['scale_ratio']   # back to unitless
 
 
@@ -397,5 +394,4 @@
 
         weights = params["min"] + ((conductances - self.g_min) / params["scale_ratio"])
 
-        return weights
->>>>>>> 838b4cad
+        return weights