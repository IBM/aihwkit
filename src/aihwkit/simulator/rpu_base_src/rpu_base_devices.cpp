--- conflicted
+++ resolved
@@ -29,6 +29,7 @@
 #include "rpu_softbounds_reference_device.h"
 #include "rpu_transfer_device.h"
 #include "rpu_vector_device.h"
+#include "rpu_JART_v1b_device.h"
 
 #define NAME(S) (S + type_name_add).c_str()
 
@@ -50,13 +51,11 @@
   using PowStepReferenceParam = RPU::PowStepReferenceRPUDeviceMetaParameter<T>;
   using PiecewiseStepParam = RPU::PiecewiseStepRPUDeviceMetaParameter<T>;
   using BufferedTransferParam = RPU::BufferedTransferRPUDeviceMetaParameter<T>;
-<<<<<<< HEAD
   using JARTv1bParam = RPU::JARTv1bRPUDeviceMetaParameter<T>;
-=======
   using ChoppedTransferParam = RPU::ChoppedTransferRPUDeviceMetaParameter<T>;
   using DynamicTransferParam = RPU::DynamicTransferRPUDeviceMetaParameter<T>;
   using SoftBoundsReferenceParam = RPU::SoftBoundsReferenceRPUDeviceMetaParameter<T>;
->>>>>>> d6d6f31d
+
 
   /*
    * Trampoline classes for allowing inheritance.
@@ -374,7 +373,7 @@
     }
   };
 
-<<<<<<< HEAD
+
   class PyJARTv1bParam : public JARTv1bParam {
   public:
     std::string getName() const override {
@@ -393,7 +392,8 @@
     }
     T calcWeightGranularity() const override {
       PYBIND11_OVERLOAD(T, JARTv1bParam, calcWeightGranularity, );
-=======
+
+      
   class PyChoppedTransferParam : public ChoppedTransferParam {
   public:
     std::string getName() const override {
@@ -457,7 +457,6 @@
     }
     T calcWeightGranularity() const override {
       PYBIND11_OVERLOAD(T, SoftBoundsReferenceParam, calcWeightGranularity, );
->>>>>>> d6d6f31d
     }
   };
 
@@ -714,8 +713,8 @@
            float: weight granularity
         )pbdoc");
 
-<<<<<<< HEAD
-  py::class_<JARTv1bParam, PyJARTv1bParam, PulsedParam>(m, "JARTv1bResistiveDeviceParameter")
+
+  py::class_<JARTv1bParam, PyJARTv1bParam, PulsedParam>(m, NAME("JARTv1bResistiveDeviceParameter"))
       .def(py::init<>())
       .def_readwrite("write_noise_std", &JARTv1bParam::real_write_noise_std)
       .def_readwrite("alpha0", &JARTv1bParam::alpha0)
@@ -823,10 +822,8 @@
            float: weight granularity
         )pbdoc");
 
-  py::class_<VectorParam, PyVectorParam, PulsedBaseParam>(m, "VectorResistiveDeviceParameter")
-=======
+
   py::class_<VectorParam, PyVectorParam, PulsedBaseParam>(m, NAME("VectorResistiveDeviceParameter"))
->>>>>>> d6d6f31d
       .def(py::init<>())
       .def_readwrite("gamma_vec", &VectorParam::gamma_vec)
       .def_readwrite("update_policy", &VectorParam::update_policy)
