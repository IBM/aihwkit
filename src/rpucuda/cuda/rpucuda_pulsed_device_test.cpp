--- conflicted
+++ resolved
@@ -250,11 +250,8 @@
     PowStepRPUDeviceMetaParameter<num_t>,
     ConstantStepRPUDeviceMetaParameter<num_t>,
     PiecewiseStepRPUDeviceMetaParameter<num_t>,
-<<<<<<< HEAD
-    JARTv1bRPUDeviceMetaParameter<num_t>>
-=======
+    JARTv1bRPUDeviceMetaParameter<num_t>,
     SoftBoundsReferenceRPUDeviceMetaParameter<num_t>>
->>>>>>> d6d6f31d
 
     MetaPar;
 
