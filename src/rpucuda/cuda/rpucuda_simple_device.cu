/**
 * (C) Copyright 2020, 2021, 2022, 2023 IBM. All Rights Reserved.
 *
 * This code is licensed under the Apache License, Version 2.0. You may
 * obtain a copy of this license in the LICENSE.txt file in the root directory
 * of this source tree or at http://www.apache.org/licenses/LICENSE-2.0.
 *
 * Any modifications or derivative works of this code must retain this
 * copyright notice, and modified files need to carry a notice indicating
 * that they have been altered from the originals.
 */

#include "pwu_kernel_parameter.h"
#include "rpu_pulsed_meta_parameter.h"
#include "rpucuda_pulsed_device.h"
#include <memory>

#include "rpucuda_buffered_transfer_device.h"
#include "rpucuda_chopped_transfer_device.h"
#include "rpucuda_constantstep_device.h"
#include "rpucuda_dynamic_transfer_device.h"
#include "rpucuda_expstep_device.h"
#include "rpucuda_hidden_device.h"
#include "rpucuda_linearstep_device.h"
#include "rpucuda_mixedprec_device.h"
#include "rpucuda_mixedprec_int_device.h"
#include "rpucuda_onesided_device.h"
#include "rpucuda_piecewisestep_device.h"
#include "rpucuda_JART_v1b_device.h"
#include "rpucuda_powstep_device.h"
#include "rpucuda_powstep_reference_device.h"
#include "rpucuda_softbounds_reference_device.h"
#include "rpucuda_transfer_device.h"
#include "rpucuda_vector_device.h"

namespace RPU {

/******************************************************************************************/
/* AbstractRPUDeviceCuda*/

/* static function to create the corresponing cuda device from the CPU device*/
template <typename T>
AbstractRPUDeviceCuda<T> *
AbstractRPUDeviceCuda<T>::createFrom(CudaContextPtr c, const AbstractRPUDevice<T> &rpu_device) {
  switch (rpu_device.getPar().implements()) {
  case DeviceUpdateType::ConstantStep:
    return new ConstantStepRPUDeviceCuda<T>(
        c, static_cast<const ConstantStepRPUDevice<T> &>(rpu_device));
  case DeviceUpdateType::HiddenStep:
    return new HiddenStepRPUDeviceCuda<T>(
        c, static_cast<const HiddenStepRPUDevice<T> &>(rpu_device));
  case DeviceUpdateType::LinearStep:
  case DeviceUpdateType::SoftBounds:
    return new LinearStepRPUDeviceCuda<T>(
        c, static_cast<const LinearStepRPUDevice<T> &>(rpu_device));
  case DeviceUpdateType::ExpStep:
    return new ExpStepRPUDeviceCuda<T>(c, static_cast<const ExpStepRPUDevice<T> &>(rpu_device));
  case DeviceUpdateType::Vector:
    return new VectorRPUDeviceCuda<T>(c, static_cast<const VectorRPUDevice<T> &>(rpu_device));
  case DeviceUpdateType::OneSided:
    return new OneSidedRPUDeviceCuda<T>(c, static_cast<const OneSidedRPUDevice<T> &>(rpu_device));
  case DeviceUpdateType::Transfer:
    return new TransferRPUDeviceCuda<T>(c, static_cast<const TransferRPUDevice<T> &>(rpu_device));
  case DeviceUpdateType::BufferedTransfer:
    return new BufferedTransferRPUDeviceCuda<T>(
        c, static_cast<const BufferedTransferRPUDevice<T> &>(rpu_device));
  case DeviceUpdateType::FloatingPoint:
    return new SimpleRPUDeviceCuda<T>(c, static_cast<const SimpleRPUDevice<T> &>(rpu_device));
  case DeviceUpdateType::MixedPrec:
    return new MixedPrecRPUDeviceCuda<T>(c, static_cast<const MixedPrecRPUDevice<T> &>(rpu_device));
  case DeviceUpdateType::MixedPrecInt:
    return new MixedPrecIntRPUDeviceCuda<T>(
        c, static_cast<const MixedPrecIntRPUDevice<T> &>(rpu_device));
  case DeviceUpdateType::PowStep:
    return new PowStepRPUDeviceCuda<T>(c, static_cast<const PowStepRPUDevice<T> &>(rpu_device));
  case DeviceUpdateType::PowStepReference:
    return new PowStepReferenceRPUDeviceCuda<T>(
        c, static_cast<const PowStepReferenceRPUDevice<T> &>(rpu_device));
  case DeviceUpdateType::PiecewiseStep:
    return new PiecewiseStepRPUDeviceCuda<T>(
        c, static_cast<const PiecewiseStepRPUDevice<T> &>(rpu_device));
<<<<<<< HEAD
  case DeviceUpdateType::JARTv1b:
    return new JARTv1bRPUDeviceCuda<T>(c, static_cast<const JARTv1bRPUDevice<T> &>(rpu_device));
=======
  case DeviceUpdateType::ChoppedTransfer:
    return new ChoppedTransferRPUDeviceCuda<T>(
        c, static_cast<const ChoppedTransferRPUDevice<T> &>(rpu_device));
  case DeviceUpdateType::DynamicTransfer:
    return new DynamicTransferRPUDeviceCuda<T>(
        c, static_cast<const DynamicTransferRPUDevice<T> &>(rpu_device));
  case DeviceUpdateType::SoftBoundsReference:
    return new SoftBoundsReferenceRPUDeviceCuda<T>(
        c, static_cast<const SoftBoundsReferenceRPUDevice<T> &>(rpu_device));
>>>>>>> d6d6f31d
  default:
    RPU_FATAL("Pulsed device type not implemented in CUDA. Maybe not added to createFrom in "
              "rpucuda_simple_device.cu?");
  }
}

template <typename T>
std::unique_ptr<AbstractRPUDeviceCuda<T>> AbstractRPUDeviceCuda<T>::createFromUnique(
    CudaContextPtr c, const AbstractRPUDevice<T> &rpu_device) {
  return std::unique_ptr<AbstractRPUDeviceCuda<T>>(
      AbstractRPUDeviceCuda<T>::createFrom(c, rpu_device));
}

template class AbstractRPUDeviceCuda<float>;
#ifdef RPU_USE_DOUBLE
template class AbstractRPUDeviceCuda<double>;
#endif
#ifdef RPU_USE_FP16
template class AbstractRPUDeviceCuda<half_t>;
#endif

/******************************************************************************************/
/* SimpleRPUDeviceCuda*/

template <typename T>
void SimpleRPUDeviceCuda<T>::initialize(CudaContextPtr c, int x_size, int d_size) {
  context_ = c;
  x_size_ = x_size;
  d_size_ = d_size;
  size_ = d_size_ * x_size_;

  dev_diffusion_nrnd_ = nullptr;
  rnd_context_ = nullptr;

  par_storage_ = nullptr;
}

template <typename T>
SimpleRPUDeviceCuda<T>::SimpleRPUDeviceCuda(CudaContextPtr c, int x_size, int d_size) {
  initialize(c, x_size, d_size);
};

template <typename T>
SimpleRPUDeviceCuda<T>::SimpleRPUDeviceCuda(
    CudaContextPtr c, const SimpleRPUDevice<T> &rpu_device) {
  initialize(c, rpu_device.getXSize(), rpu_device.getDSize());
  populateFrom(rpu_device);
};

template <typename T>
SimpleRPUDeviceCuda<T>::SimpleRPUDeviceCuda(const SimpleRPUDeviceCuda<T> &other) {
  initialize(other.context_, other.x_size_, other.d_size_);
  if (other.par_storage_ != nullptr) {
    par_storage_ = other.par_storage_->cloneUnique();
  }
  if (other.wdrifter_cuda_) {
    wdrifter_cuda_ = RPU::make_unique<WeightDrifterCuda<T>>(*other.wdrifter_cuda_);
  }

  // rnd buffers are not copied.
};

template <typename T>
SimpleRPUDeviceCuda<T> &SimpleRPUDeviceCuda<T>::operator=(const SimpleRPUDeviceCuda<T> &other) {
  SimpleRPUDeviceCuda<T> tmp(other);
  swap(*this, tmp);
  this->context_->synchronize();
  return *this;
};

template <typename T> SimpleRPUDeviceCuda<T>::SimpleRPUDeviceCuda(SimpleRPUDeviceCuda<T> &&other) {
  *this = std::move(other);
};

template <typename T>
SimpleRPUDeviceCuda<T> &SimpleRPUDeviceCuda<T>::operator=(SimpleRPUDeviceCuda<T> &&other) {

  initialize(other.context_, other.x_size_, other.d_size_);
  par_storage_ = std::move(other.par_storage_);
  wdrifter_cuda_ = std::move(other.wdrifter_cuda_);

  dev_reset_nrnd_ = std::move(dev_reset_nrnd_);
  dev_reset_flag_ = std::move(dev_reset_flag_);
  rnd_context_ = std::move(rnd_context_);
  dev_diffusion_nrnd_ = std::move(dev_diffusion_nrnd_);

  return *this;
};

template <typename T>
void SimpleRPUDeviceCuda<T>::dumpExtra(RPU::state_t &extra, const std::string prefix) {
  RPU::state_t state;
  context_->synchronize();
  if (wdrifter_cuda_) {
    wdrifter_cuda_->dumpExtra(state, "wdrifter_cuda");
    RPU::insertWithPrefix(extra, state, prefix);
  }
}

template <typename T>
void SimpleRPUDeviceCuda<T>::loadExtra(
    const RPU::state_t &extra, const std::string prefix, bool strict) {
  context_->synchronize();
  if (wdrifter_cuda_) {
    auto state = RPU::selectWithPrefix(extra, prefix);
    wdrifter_cuda_->loadExtra(state, "wdrifter", strict);
  }
};

template <typename T>
void SimpleRPUDeviceCuda<T>::populateFrom(const AbstractRPUDevice<T> &rpu_device_in) {

  const auto &rpu_device = dynamic_cast<const SimpleRPUDevice<T> &>(rpu_device_in);
  if (&rpu_device == nullptr) {
    RPU_FATAL("populateFrom expects SimpleRPUDevice.");
  }

  initialize(context_, rpu_device.getXSize(), rpu_device.getDSize());
  par_storage_ = rpu_device_in.getPar().cloneUnique();
  wdrifter_cuda_ = nullptr;

  if (rpu_device.hasWDrifter()) {
    wdrifter_cuda_ = RPU::make_unique<WeightDrifterCuda<T>>(
        this->context_, *rpu_device.getWDrifter(), x_size_, d_size_);
  }

  context_->synchronize();
}

template <typename T>
void SimpleRPUDeviceCuda<T>::doDirectUpdate(
    const T *x_input,
    const T *d_input,
    T *dev_weights,
    const T lr,
    const int m_batch,
    const bool x_trans,
    const bool d_trans,
    const T beta,
    const RPU::PulsedUpdateMetaParameter<T> &up,
    T *x_buffer,
    T *d_buffer) {
  if (m_batch == 1 && beta == (T)1.0) {
    RPU::math::ger<T>(
        context_, d_size_, x_size_, -lr, d_input, 1, x_input, 1, dev_weights, d_size_);
  } else {

    RPU::math::gemm<T>(
        context_, d_trans, !x_trans, d_size_, x_size_, m_batch, -lr, d_input,
        d_trans ? m_batch : d_size_, x_input, x_trans ? m_batch : x_size_, beta, dev_weights,
        d_size_);
  }
}

template <typename T>
void SimpleRPUDeviceCuda<T>::applyWeightUpdate(T *weights, T *dw_and_current_weight_out) {
  RPU::math::elemaddcopy<T>(context_, weights, dw_and_current_weight_out, x_size_ * d_size_);
}

template <typename T>
void SimpleRPUDeviceCuda<T>::decayWeights(T *weights, T alpha, bool bias_no_decay) {

  T lifetime = this->getPar().lifetime;
  T decay_rate = (lifetime > (T)1) ? ((T)1.0 / lifetime) : (T)0.0;
  T decay_scale = (T)1.0 - alpha * decay_rate;

  if (decay_scale > (T)0.0 && decay_scale < (T)1.0) {
    RPU::math::scal<T>(
        context_, bias_no_decay ? MAX(size_ - d_size_, 0) : size_, decay_scale, weights);
  }
}

template <typename T> void SimpleRPUDeviceCuda<T>::decayWeights(T *weights, bool bias_no_decay) {
  decayWeights(weights, 1.0, bias_no_decay);
}

template <typename T>
void SimpleRPUDeviceCuda<T>::driftWeights(T *weights, T time_since_last_call) {
  if (!wdrifter_cuda_) {
    RPU_FATAL("Seems that populateFrom was no called.");
  }
  wdrifter_cuda_->apply(weights, time_since_last_call);
}

template <typename T> void SimpleRPUDeviceCuda<T>::initRndContext() {
  rnd_context_ = RPU::make_unique<CudaContext>(context_->getGPUId());
  rnd_context_->setRandomSeed(0);
}

template <typename T> void SimpleRPUDeviceCuda<T>::initDiffusionRnd() {

  if (rnd_context_ == nullptr) {
    initRndContext();
  }
  dev_diffusion_nrnd_ = RPU::make_unique<CudaArray<float>>(&*rnd_context_, (size_ + 31) / 32 * 32);
  rnd_context_->synchronize();
}

template <typename T> void SimpleRPUDeviceCuda<T>::diffuseWeights(T *weights) {

  T diffusion = this->getPar().diffusion;
  if (diffusion <= (T)0.0) {
    return;
  }

  if (dev_diffusion_nrnd_ == nullptr) {
    initDiffusionRnd();
    rnd_context_->randNormal(dev_diffusion_nrnd_->getData(), dev_diffusion_nrnd_->getSize());
  }

  context_->recordWaitEvent(rnd_context_->getStream());

  RPU::math::elemaddscale<T>(context_, weights, size_, dev_diffusion_nrnd_->getData(), diffusion);

  rnd_context_->recordWaitEvent(context_->getStream());
  rnd_context_->randNormal(dev_diffusion_nrnd_->getData(), dev_diffusion_nrnd_->getSize());
}

template <typename T> void SimpleRPUDeviceCuda<T>::clipWeights(T *weights, T clip) {

  if (clip >= (T)0.0) {
    RPU::math::aclip<T>(context_, weights, size_, clip);
  }
}
template <typename T> void SimpleRPUDeviceCuda<T>::initResetRnd() {

  if (this->rnd_context_ == nullptr) {
    this->initRndContext();
  }
  dev_reset_nrnd_ =
      RPU::make_unique<CudaArray<float>>(&*this->rnd_context_, (this->size_ + 31) / 32 * 32);
  dev_reset_flag_ =
      RPU::make_unique<CudaArray<float>>(&*this->rnd_context_, (this->size_ + 31) / 32 * 32);
  dev_reset_flag_->setConst(0);
  this->rnd_context_->synchronize();
}

template <typename T>
void SimpleRPUDeviceCuda<T>::resetCols(T *weights, int start_col, int n_cols_in, T reset_prob) {
  // col-major in CUDA.

  T *w = weights;

  int n_cols = (n_cols_in >= 0) ? n_cols_in : this->x_size_;

  int n = n_cols * this->d_size_;
  int offset = start_col * this->d_size_;
  bool with_flag = false;
  bool with_nrnd = false;

  if (getPar().reset_std > (T)0.0) {
    if (dev_reset_nrnd_ == nullptr) {
      initResetRnd();
    }
    this->rnd_context_->randNormal(
        dev_reset_nrnd_->getData(), n_cols * this->d_size_, 0.0, getPar().reset_std);
    with_nrnd = true;
  }
  if (reset_prob < (T)1.0) {
    if (dev_reset_flag_ == nullptr) {
      initResetRnd();
    }
    this->rnd_context_->randUniform(dev_reset_flag_->getData(), n_cols * this->d_size_);
    with_flag = true;
  }
  if (with_flag || with_nrnd) {
    this->context_->recordWaitEvent(this->rnd_context_->getStream());
  }

  if (n >= this->size_) {
    // reset whole matrix
    RPU::math::elemreset<T>(
        this->context_, w, this->size_, nullptr,
        with_nrnd ? dev_reset_nrnd_->getDataConst() : nullptr,
        with_flag ? dev_reset_flag_->getDataConst() : nullptr, reset_prob);

  } else if (offset + n <= this->size_) {
    // one pass enough
    RPU::math::elemreset<T>(
        this->context_, w + offset, n, nullptr,
        with_nrnd ? dev_reset_nrnd_->getDataConst() : nullptr,
        with_flag ? dev_reset_flag_->getDataConst() : nullptr, reset_prob);
  } else {
    // two passes
    int m = this->size_ - offset;

    RPU::math::elemreset<T>(
        this->context_, w + offset, m, nullptr,
        with_nrnd ? dev_reset_nrnd_->getDataConst() : nullptr,
        with_flag ? dev_reset_flag_->getDataConst() : nullptr, reset_prob);

    RPU::math::elemreset<T>(
        this->context_, w, n - m, nullptr,
        with_nrnd ? dev_reset_nrnd_->getDataConst() + m : nullptr,
        with_flag ? dev_reset_flag_->getDataConst() + m : nullptr, reset_prob);
  }
}

template class SimpleRPUDeviceCuda<float>;
#ifdef RPU_USE_DOUBLE
template class SimpleRPUDeviceCuda<double>;
#endif
#ifdef RPU_USE_FP16
template class SimpleRPUDeviceCuda<half_t>;
#endif

} // namespace RPU<|MERGE_RESOLUTION|>--- conflicted
+++ resolved
@@ -79,10 +79,8 @@
   case DeviceUpdateType::PiecewiseStep:
     return new PiecewiseStepRPUDeviceCuda<T>(
         c, static_cast<const PiecewiseStepRPUDevice<T> &>(rpu_device));
-<<<<<<< HEAD
   case DeviceUpdateType::JARTv1b:
     return new JARTv1bRPUDeviceCuda<T>(c, static_cast<const JARTv1bRPUDevice<T> &>(rpu_device));
-=======
   case DeviceUpdateType::ChoppedTransfer:
     return new ChoppedTransferRPUDeviceCuda<T>(
         c, static_cast<const ChoppedTransferRPUDevice<T> &>(rpu_device));
@@ -92,7 +90,6 @@
   case DeviceUpdateType::SoftBoundsReference:
     return new SoftBoundsReferenceRPUDeviceCuda<T>(
         c, static_cast<const SoftBoundsReferenceRPUDevice<T> &>(rpu_device));
->>>>>>> d6d6f31d
   default:
     RPU_FATAL("Pulsed device type not implemented in CUDA. Maybe not added to createFrom in "
               "rpucuda_simple_device.cu?");
