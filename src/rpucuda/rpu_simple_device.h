/**
 * (C) Copyright 2020, 2021, 2022 IBM. All Rights Reserved.
 *
 * This code is licensed under the Apache License, Version 2.0. You may
 * obtain a copy of this license in the LICENSE.txt file in the root directory
 * of this source tree or at http://www.apache.org/licenses/LICENSE-2.0.
 *
 * Any modifications or derivative works of this code must retain this
 * copyright notice, and modified files need to carry a notice indicating
 * that they have been altered from the originals.
 */

#pragma once

#include "math_util.h"
#include "rng.h"
#include "rpu.h"
#include "rpu_pulsed_meta_parameter.h"
#include "utility_functions.h"
#include <iostream>
#include <limits>
#include <memory>
#include <string>
#include <vector>

namespace RPU {

template <typename T> class AbstractRPUDevice;

template <typename T> class SimpleRPUDevice;

// register all available devices [better to use registry at some point]
enum DeviceUpdateType {
  Undefined,
  FloatingPoint,
  ConstantStep,
  LinearStep,
  SoftBounds,
  ExpStep,
  Vector,
  OneSided,
  Transfer,
  MixedPrec,
  PowStep,
  BufferedTransfer,
<<<<<<< HEAD
=======
  PiecewiseStep,
>>>>>>> 1eb63694
  JARTv1b
};

// inherit from Simple
template <typename T> struct AbstractRPUDeviceMetaParameter : SimpleMetaParameter<T> {

  virtual ~AbstractRPUDeviceMetaParameter() {}
  bool _device_parameter_mode_manual = false;
  unsigned int construction_seed = 0;
  bool _par_initialized = false;

  virtual AbstractRPUDevice<T> *createDevice(int x_size, int d_size, RealWorldRNG<T> *rng) = 0;
  std::unique_ptr<AbstractRPUDevice<T>>
  createDeviceUnique(int x_size, int d_size, RealWorldRNG<T> *rng) {
    return std::unique_ptr<AbstractRPUDevice<T>>(
        static_cast<AbstractRPUDevice<T> *>(createDevice(x_size, d_size, rng)));
  }
  virtual std::string getName() const = 0;
  virtual AbstractRPUDeviceMetaParameter<T> *clone() const = 0;
  std::unique_ptr<AbstractRPUDeviceMetaParameter<T>> cloneUnique() const {
    return std::unique_ptr<AbstractRPUDeviceMetaParameter<T>>(clone());
  }
  virtual DeviceUpdateType implements() const = 0;
  virtual void initialize() {
    _par_initialized = true;
    _device_parameter_mode_manual = false;
    this->diffusion = MAX(this->diffusion, (T)0.0);
    this->lifetime = MAX(this->lifetime, (T)0.0);
  }

  friend void
  swap(AbstractRPUDeviceMetaParameter<T> &a, AbstractRPUDeviceMetaParameter<T> &b) noexcept {
    using std::swap;
    swap(static_cast<SimpleMetaParameter<T> &>(a), static_cast<SimpleMetaParameter<T> &>(b));
    swap(a._device_parameter_mode_manual, b._device_parameter_mode_manual);
    swap(a.construction_seed, b.construction_seed);
    swap(a._par_initialized, b._par_initialized);
  }
};

// Simple Device parameter
template <typename T> struct SimpleRPUDeviceMetaParameter : AbstractRPUDeviceMetaParameter<T> {

  std::string getName() const override { return "SimpleRPUDevice"; };
  SimpleRPUDevice<T> *createDevice(int x_size, int d_size, RealWorldRNG<T> *rng) override {
    return new SimpleRPUDevice<T>(x_size, d_size, *this, rng);
  }
  SimpleRPUDeviceMetaParameter<T> *clone() const override {
    return new SimpleRPUDeviceMetaParameter<T>(*this);
  }
  using SimpleMetaParameter<T>::print;
  void printToStream(std::stringstream &ss) const override {
    SimpleMetaParameter<T>::printToStream(ss);
  }
  DeviceUpdateType implements() const override { return DeviceUpdateType::FloatingPoint; };

  friend void
  swap(SimpleRPUDeviceMetaParameter<T> &a, SimpleRPUDeviceMetaParameter<T> &b) noexcept {
    using std::swap;
    swap(
        static_cast<AbstractRPUDeviceMetaParameter<T> &>(a),
        static_cast<AbstractRPUDeviceMetaParameter<T> &>(b));
  }
};

template <typename T> class AbstractRPUDevice {

public:
  // constructor / destructor
  AbstractRPUDevice(){};
  virtual ~AbstractRPUDevice() = default;

  virtual AbstractRPUDevice<T> *clone() const = 0;
  std::unique_ptr<AbstractRPUDevice<T>> cloneUnique() const {
    return std::unique_ptr<AbstractRPUDevice<T>>(clone());
  };
  virtual void getDPNames(std::vector<std::string> &names) const = 0;
  virtual void getDeviceParameter(std::vector<T *> &data_ptrs) const = 0;
  virtual void setDeviceParameter(T **out_weights, const std::vector<T *> &data_ptrs) = 0;
  virtual int getHiddenWeightsCount() const = 0;
  virtual void setHiddenWeights(const std::vector<T> &data) = 0;
  virtual int getHiddenUpdateIdx() const { return 0; };
  virtual void setHiddenUpdateIdx(int idx){};

  virtual void printDP(int x_count, int d_count) const = 0;
  void dispMetaParameter() const {
    std::stringstream ss;
    ss << "\033[0;33m";
    printToStream(ss);
    ss << "\033[0m";
    std::cout << ss.str();
  };
  virtual void printToStream(std::stringstream &ss) const = 0;
  void dispType() const {
    std::stringstream ss;
    ss << "\033[1m";
    disp(ss);
    ss << "\033[0m";
    std::cout << ss.str();
  };
  void dispInfo() const {
    this->dispMetaParameter();
    this->dispType();
  };
  virtual void disp(std::stringstream &ss) const = 0;

  virtual int getDSize() const = 0;
  virtual int getXSize() const = 0;
  virtual AbstractRPUDeviceMetaParameter<T> &getPar() const = 0;
  virtual bool isPulsedDevice() const { return false; };

  virtual void decayWeights(T **weights, bool bias_no_decay) = 0;
  virtual void decayWeights(T **weights, T alpha, bool bias_no_decay) = 0;
  virtual void driftWeights(T **weights, T time_since_last_call, RNG<T> &rng) = 0;
  virtual void diffuseWeights(T **weights, RNG<T> &rng) = 0;
  virtual void clipWeights(T **weights, T clip) = 0;
  virtual void
  resetCols(T **weights, int start_col, int n_cols, T reset_prob, RealWorldRNG<T> &rng) = 0;
  virtual bool onSetWeights(T **weights) = 0;
  virtual DeviceUpdateType implements() const = 0;
  virtual bool hasDirectUpdate() const { return false; };
  virtual void doDirectVectorUpdate(
      T **weights,
      const T *x_input,
      const int x_inc,
      const T *d_input,
      const int d_inc,
      const T learning_rate,
      const int m_batch_info,
      const PulsedUpdateMetaParameter<T> &up) {
    RPU_NOT_IMPLEMENTED;
  };
};

/*This re-implements the floating point weight related things to
  make it compatible with the "device" framework. It is also a FP
  fallback for the other devices.*/
template <typename T> class SimpleRPUDevice : public AbstractRPUDevice<T> {

public:
  SimpleRPUDevice(){};
  explicit SimpleRPUDevice(int x_sz, int d_sz);
  explicit SimpleRPUDevice(
      int x_sz, int d_sz, const SimpleRPUDeviceMetaParameter<T> &par, RealWorldRNG<T> *rng);
  ~SimpleRPUDevice() = default;

  SimpleRPUDevice(const SimpleRPUDevice<T> &other);
  SimpleRPUDevice<T> &operator=(const SimpleRPUDevice<T> &other); // = default;
  SimpleRPUDevice(SimpleRPUDevice<T> &&other);                    // = default;
  SimpleRPUDevice<T> &operator=(SimpleRPUDevice<T> &&other);      // = default;

  friend void swap(SimpleRPUDevice<T> &a, SimpleRPUDevice<T> &b) noexcept {
    using std::swap;
    swap(a.par_storage_, b.par_storage_);
    swap(a.size_, b.size_);
    swap(a.x_size_, b.x_size_);
    swap(a.d_size_, b.d_size_);
    swap(a.wdrifter_, b.wdrifter_);
  }

  SimpleRPUDevice<T> *clone() const override { return new SimpleRPUDevice<T>(*this); }

  void getDPNames(std::vector<std::string> &names) const override { names.clear(); };
  void getDeviceParameter(std::vector<T *> &data_ptrs) const override{};
  void setDeviceParameter(T **out_weights, const std::vector<T *> &data_ptrs) override{};
  int getHiddenWeightsCount() const override { return 0; };
  void setHiddenWeights(const std::vector<T> &data) override{};
  void printDP(int x_count, int d_count) const override{};
  void printToStream(std::stringstream &ss) const override { this->getPar().printToStream(ss); };
  void disp(std::stringstream &ss) const override {
    ss << "Device " << this->getPar().getName() << " [" << this->x_size_ << "," << this->d_size_
       << "]\n";
  };

  int getDSize() const override { return d_size_; };
  int getXSize() const override { return x_size_; };

  SimpleRPUDeviceMetaParameter<T> &getPar() const override {
    return static_cast<SimpleRPUDeviceMetaParameter<T> &>(*par_storage_);
  };

  void decayWeights(T **weights, bool bias_no_decay) override;
  void decayWeights(T **weights, T alpha, bool bias_no_decay) override;
  void driftWeights(T **weights, T time_since_last_call, RNG<T> &rng) override;
  void diffuseWeights(T **weights, RNG<T> &rng) override;
  void clipWeights(T **weights, T clip) override;
  bool onSetWeights(T **weights) override { return false; };
  void
  resetCols(T **weights, int start_col, int n_cols, T reset_prob, RealWorldRNG<T> &rng) override {
    RPU_FATAL("Not supported for Simple devices");
  }; // maybe support ?

  DeviceUpdateType implements() const override { return this->getPar().implements(); };

  inline const WeightDrifter<T> *getWDrifter() const {
    if (hasWDrifter()) {
      return &*wdrifter_;
    } else {
      return nullptr;
    }
  };
  inline bool hasWDrifter() const { return wdrifter_ != nullptr; };

protected:
  void populate(const SimpleRPUDeviceMetaParameter<T> &p, RealWorldRNG<T> *rng);
  int x_size_ = 0;
  int d_size_ = 0;
  int size_ = 0;
  std::unique_ptr<WeightDrifter<T>> wdrifter_ = nullptr;

private:
  void initialize(int x_sz, int d_sz);
  std::unique_ptr<AbstractRPUDeviceMetaParameter<T>> par_storage_ = nullptr;
};

} // namespace RPU<|MERGE_RESOLUTION|>--- conflicted
+++ resolved
@@ -43,10 +43,7 @@
   MixedPrec,
   PowStep,
   BufferedTransfer,
-<<<<<<< HEAD
-=======
   PiecewiseStep,
->>>>>>> 1eb63694
   JARTv1b
 };
 
