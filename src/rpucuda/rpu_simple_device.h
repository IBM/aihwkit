--- conflicted
+++ resolved
@@ -45,17 +45,12 @@
   MixedPrec,
   MixedPrecInt,
   PowStep,
-<<<<<<< HEAD
-  BufferedTransfer,
-  PiecewiseStep,
-  JARTv1b
-=======
   PiecewiseStep,
   ChoppedTransfer,
   DynamicTransfer,
   SoftBoundsReference,
-  PowStepReference
->>>>>>> d6d6f31d
+  PowStepReference,
+  JARTv1b
 };
 
 // inherit from Simple
