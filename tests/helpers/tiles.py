--- conflicted
+++ resolved
@@ -24,10 +24,7 @@
     SoftBoundsPmaxDevice,
     PowStepDevice,
     JARTv1bDevice,
-<<<<<<< HEAD
-=======
     PiecewiseStepDevice,
->>>>>>> 1eb63694
     IOParameters,
     OneSidedUnitCell,
     VectorUnitCell,
