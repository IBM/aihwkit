--- conflicted
+++ resolved
@@ -21,11 +21,8 @@
     LinearStepDevice,
     ExpStepDevice,
     SoftBoundsDevice,
-<<<<<<< HEAD
+    SoftBoundsPmaxDevice,
     PowStepDevice,
-=======
-    SoftBoundsPmaxDevice,
->>>>>>> 01f50550
     IOParameters,
     DifferenceUnitCell,
     VectorUnitCell,
