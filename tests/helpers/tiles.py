--- conflicted
+++ resolved
@@ -23,11 +23,8 @@
     SoftBoundsPmaxDevice,
     SoftBoundsReferenceDevice,
     PowStepDevice,
-<<<<<<< HEAD
     JARTv1bDevice,
-=======
     PowStepReferenceDevice,
->>>>>>> d6d6f31d
     PiecewiseStepDevice,
 )
 from aihwkit.simulator.configs.compounds import (
