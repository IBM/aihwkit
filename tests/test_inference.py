--- conflicted
+++ resolved
@@ -208,9 +208,6 @@
 
         converted_weights = g_converter.convert_back_to_weights(g_lst, params)
 
-<<<<<<< HEAD
-        self.assertTensorAlmostEqual(weights, converted_weights)  # invertibility test
-=======
         self.assertTensorAlmostEqual(weights, converted_weights)  # invertibility test
 
     def test_single_device_converter(self):
@@ -227,5 +224,4 @@
 
         converted_weights = g_converter.convert_back_to_weights(g_lst, params)
 
-        self.assertTensorAlmostEqual(weights, converted_weights)
->>>>>>> 838b4cad
+        self.assertTensorAlmostEqual(weights, converted_weights)